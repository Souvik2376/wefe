:mod:`{{module}}`.{{objname}}
{{ underline }}==============

.. currentmodule:: {{ module }}


.. autoclass:: {{ objname }}
   :members:

   {% block methods %}
   .. automethod:: __init__
   {% endblock %}

<<<<<<< HEAD
.. include:: {{module}}.{{objname}}.examples

.. .. raw:: html

..     <div style='clear:both'></div>

=======
>>>>>>> ec75b4f3
.. raw:: html

    <div class="clearer"></div>
<|MERGE_RESOLUTION|>--- conflicted
+++ resolved
@@ -1,25 +1,18 @@
-:mod:`{{module}}`.{{objname}}
-{{ underline }}==============
-
-.. currentmodule:: {{ module }}
-
-
-.. autoclass:: {{ objname }}
-   :members:
-
-   {% block methods %}
-   .. automethod:: __init__
-   {% endblock %}
-
-<<<<<<< HEAD
-.. include:: {{module}}.{{objname}}.examples
-
-.. .. raw:: html
-
-..     <div style='clear:both'></div>
-
-=======
->>>>>>> ec75b4f3
-.. raw:: html
-
-    <div class="clearer"></div>
+:mod:`{{module}}`.{{objname}}
+{{ underline }}==============
+
+.. currentmodule:: {{ module }}
+
+
+.. autoclass:: {{ objname }}
+   :members:
+
+   {% block methods %}
+   .. automethod:: __init__
+   {% endblock %}
+
+.. include:: {{module}}.{{objname}}.examples
+
+.. raw:: html
+
+    <div class="clearer"></div>