<<<<<<< HEAD
import gensim
import pytest
import semantic_version

from wefe.utils import (
    load_test_model,
    run_queries,
    create_ranking,
    calculate_ranking_correlations,
)
from wefe.datasets import load_weat
from wefe.query import Query
from wefe.word_embedding_model import WordEmbeddingModel
from wefe.metrics import WEAT, RND

from gensim.models import KeyedVectors
import numpy as np
import pandas as pd

gensim_version = semantic_version.Version.coerce(gensim.__version__)


def test_load_weat_w2v():
    test_model = load_test_model()
    assert isinstance(test_model, WordEmbeddingModel)
    assert isinstance(test_model.wv, KeyedVectors)

    NUM_OF_EMBEDDINGS_IN_TEST_MODEL = 13013
    if gensim_version.major >= 4:
        assert len(test_model.wv) == NUM_OF_EMBEDDINGS_IN_TEST_MODEL
        for word in test_model.wv.key_to_index:
            assert isinstance(test_model[word], np.ndarray)
    else:
        assert len(test_model.vocab.keys()) == NUM_OF_EMBEDDINGS_IN_TEST_MODEL
        for word in test_model.vocab:
            assert isinstance(test_model[word], np.ndarray)


@pytest.fixture
def queries_and_models():
    word_sets = load_weat()

    # Create gender queries
    gender_query_1 = Query(
        [word_sets["male_terms"], word_sets["female_terms"]],
        [word_sets["career"], word_sets["family"]],
        ["Male terms", "Female terms"],
        ["Career", "Family"],
    )
    gender_query_2 = Query(
        [word_sets["male_terms"], word_sets["female_terms"]],
        [word_sets["science"], word_sets["arts"]],
        ["Male terms", "Female terms"],
        ["Science", "Arts"],
    )
    gender_query_3 = Query(
        [word_sets["male_terms"], word_sets["female_terms"]],
        [word_sets["math"], word_sets["arts_2"]],
        ["Male terms", "Female terms"],
        ["Math", "Arts"],
    )

    # Create ethnicity queries
    test_query_1 = Query(
        [word_sets["insects"], word_sets["flowers"]],
        [word_sets["pleasant_5"], word_sets["unpleasant_5"]],
        ["Flowers", "Insects"],
        ["Pleasant", "Unpleasant"],
    )

    test_query_2 = Query(
        [word_sets["weapons"], word_sets["instruments"]],
        [word_sets["pleasant_5"], word_sets["unpleasant_5"]],
        ["Instruments", "Weapons"],
        ["Pleasant", "Unpleasant"],
    )

    gender_queries = [gender_query_1, gender_query_2, gender_query_3]
    negative_test_queries = [test_query_1, test_query_2]

    test_model = load_test_model()
    dummy_model_1 = test_model.wv
    dummy_model_2 = test_model.wv
    dummy_model_3 = test_model.wv

    models = [
        WordEmbeddingModel(dummy_model_1, "dummy_model_1"),
        WordEmbeddingModel(dummy_model_2, "dummy_model_2"),
        WordEmbeddingModel(dummy_model_3, "dummy_model_3"),
    ]
    return gender_queries, negative_test_queries, models


def test_run_query_input_validation(queries_and_models):

    # -----------------------------------------------------------------
    # Input checks
    # -----------------------------------------------------------------

    # Load the inputs of the fixture
    gender_queries, _, models = queries_and_models

    with pytest.raises(
        TypeError, match="queries parameter must be a list or a numpy array*"
    ):
        run_queries(WEAT, None, None)

    with pytest.raises(
        Exception, match="queries list must have at least one query instance*"
    ):
        run_queries(WEAT, [], None)

    with pytest.raises(TypeError, match="item on index 0 must be a Query instance*"):
        run_queries(WEAT, [None, None], None)

    with pytest.raises(TypeError, match="item on index 3 must be a Query instance*"):
        run_queries(WEAT, gender_queries + [None], None)

    with pytest.raises(
        TypeError,
        match="word_embeddings_models parameter must be a list or a " "numpy array*",
    ):
        run_queries(WEAT, gender_queries, None)

    with pytest.raises(
        Exception,
        match="word_embeddings_models parameter must be a non empty list "
        "or numpy array*",
    ):
        run_queries(WEAT, gender_queries, [])

    with pytest.raises(
        TypeError, match="item on index 0 must be a WordEmbeddingModel instance*"
    ):
        run_queries(WEAT, gender_queries, [None])

    with pytest.raises(
        TypeError, match="item on index 3 must be a WordEmbeddingModel instance*"
    ):
        run_queries(WEAT, gender_queries, models + [None])

    with pytest.raises(
        TypeError,
        match="When queries_set_name parameter is provided, it must be a "
        "non-empty string*",
    ):
        run_queries(WEAT, gender_queries, models, queries_set_name=None)

    with pytest.raises(
        TypeError,
        match="When queries_set_name parameter is provided, it must be a "
        "non-empty string*",
    ):
        run_queries(WEAT, gender_queries, models, queries_set_name="")

    with pytest.raises(
        TypeError,
        match="run_experiment_params must be a dict with a params" " for the metric*",
    ):
        run_queries(WEAT, gender_queries, models, metric_params=None)

    with pytest.raises(
        Exception, match="aggregate_results parameter must be a bool value*"
    ):
        run_queries(WEAT, gender_queries, models, aggregate_results=None)

    with pytest.raises(
        Exception,
        match="aggregation_function must be one of 'sum',"
        "abs_sum', 'avg', 'abs_avg' or a callable.*",
    ):
        run_queries(WEAT, gender_queries, models, aggregation_function=None)

    with pytest.raises(
        Exception,
        match="aggregation_function must be one of 'sum',"
        "abs_sum', 'avg', 'abs_avg' or a callable.*",
    ):
        run_queries(WEAT, gender_queries, models, aggregation_function="hello")

    with pytest.raises(
        Exception, match="return_only_aggregation param must be boolean.*"
    ):
        run_queries(WEAT, gender_queries, models, return_only_aggregation=None)


def test_run_queries(queries_and_models):
    def check_results_types(results, only_negative=False):
        for row in results.values:
            for value in row:
                assert isinstance(value, np.float_)
                if only_negative:
                    assert value <= 0

    # -----------------------------------------------------------------
    # Basic run_queries execution
    # -----------------------------------------------------------------

    # Load the inputs of the fixture
    gender_queries, negative_test_queries, models = queries_and_models

    results = run_queries(metric=WEAT, queries=gender_queries, models=models,)

    assert isinstance(results, pd.DataFrame)
    assert results.shape == (3, 3)

    # Check cols
    expected_cols = [
        "Male terms and Female terms wrt Career and Family",
        "Male terms and Female terms wrt Science and Arts",
        "Male terms and Female terms wrt Math and Arts",
    ]

    for given_col, expected_col in zip(results.columns, expected_cols):
        assert given_col == expected_col

    # Check index
    expected_index = ["dummy_model_1", "dummy_model_2", "dummy_model_3"]

    for given_idx, expected_idx in zip(results.index, expected_index):
        assert given_idx, expected_idx

    # Check values
    check_results_types(results)

    results = run_queries(WEAT, negative_test_queries, models)
    check_results_types(results, only_negative=True)

    # -----------------------------------------------------------------
    # run_queries with params execution
    # -----------------------------------------------------------------

    # lost_vocabulary_threshold...
    word_sets = load_weat()
    dummy_query_1 = Query(
        [["bla", "ble", "bli"], word_sets["insects"]],
        [word_sets["pleasant_9"], word_sets["unpleasant_9"]],
    )

    results = run_queries(
        WEAT, gender_queries + [dummy_query_1], models, lost_vocabulary_threshold=0.1
    )
    assert results.shape == (3, 4)
    assert results.isnull().any().any()
    check_results_types(results)

    # metric param...
    results = run_queries(
        WEAT, gender_queries, models, metric_params={"return_effect_size": True}
    )
    assert results.shape == (3, 3)
    check_results_types(results)

    # -----------------------------------------------------------------
    # run_queries with aggregation params execution
    # -----------------------------------------------------------------

    # include_average_by_embedding..
    results = run_queries(WEAT, gender_queries, models, aggregate_results=True)
    assert results.shape == (3, 4)
    check_results_types(results)

    # avg
    results = run_queries(
        WEAT,
        negative_test_queries,
        models,
        aggregate_results=True,
        aggregation_function="avg",
    )
    assert results.shape == (3, 3)
    check_results_types(results)
    agg = results.values[:, 2]
    values = results.values[:, 0:2]
    calc_agg = np.mean(values, axis=1)
    assert np.array_equal(agg, calc_agg)

    # abs avg
    results = run_queries(
        WEAT,
        negative_test_queries,
        models,
        aggregate_results=True,
        aggregation_function="abs_avg",
    )
    assert results.shape == (3, 3)
    check_results_types(results)
    agg = results.values[:, 2]
    values = results.values[:, 0:2]
    calc_agg = np.mean(np.abs(values), axis=1)
    assert np.array_equal(agg, calc_agg)

    # sum
    results = run_queries(
        WEAT,
        negative_test_queries,
        models,
        aggregate_results=True,
        aggregation_function="sum",
    )
    assert results.shape == (3, 3)
    check_results_types(results)
    agg = results.values[:, 2]
    values = results.values[:, 0:2]
    calc_agg = np.sum(values, axis=1)
    assert np.array_equal(agg, calc_agg)

    # abs_sum
    results = run_queries(
        WEAT,
        negative_test_queries,
        models,
        aggregate_results=True,
        aggregation_function="abs_sum",
    )
    assert results.shape == (3, 3)
    check_results_types(results)
    agg = results.values[:, 2]
    values = results.values[:, 0:2]
    calc_agg = np.sum(np.abs(values), axis=1)
    assert np.array_equal(agg, calc_agg)

    # custom agg function
    results = run_queries(
        WEAT,
        negative_test_queries,
        models,
        aggregate_results=True,
        aggregation_function=lambda df: -df.abs().mean(1),
    )
    assert results.shape == (3, 3)
    check_results_types(results, only_negative=True)
    agg = results.values[:, 2]
    values = results.values[:, 0:2]
    calc_agg = -np.mean(np.abs(values), axis=1)
    assert np.array_equal(agg, calc_agg)

    # return only aggregation without query name
    results = run_queries(
        WEAT,
        gender_queries,
        models,
        aggregate_results=True,
        aggregation_function="abs_avg",
        return_only_aggregation=True,
    )
    assert results.shape == (3, 1)
    check_results_types(results)
    assert (
        results.columns[-1] == "WEAT: Unnamed queries set average of abs values score"
    )

    # return only aggregation without query name
    results = run_queries(
        WEAT,
        gender_queries,
        models,
        aggregate_results=True,
        aggregation_function="abs_avg",
        queries_set_name="Gender queries",
        return_only_aggregation=True,
    )
    assert results.shape == (3, 1)
    check_results_types(results)
    assert results.columns[-1] == "WEAT: Gender queries average of abs values score"

    # return aggregation with query name
    results = run_queries(
        WEAT,
        gender_queries,
        models,
        aggregate_results=True,
        aggregation_function="abs_avg",
        queries_set_name="Gender queries",
        return_only_aggregation=False,
    )
    assert results.shape == (3, 4)
    check_results_types(results)
    assert results.columns[-1] == "WEAT: Gender queries average of abs values score"
    # -----------------------------------------------------------------
    # run_queries with generate subqueries params execution
    # -----------------------------------------------------------------

    # with this option, the gender queries must be divided in RND template
    # (2,1). with one query replicated (arts), the remaining are only 5.
    results = run_queries(RND, gender_queries, models, generate_subqueries=True)
    assert results.shape == (3, 5)
    check_results_types(results)

    # -----------------------------------------------------------------
    # run_queries full params execution
    # -----------------------------------------------------------------
    results = run_queries(
        RND,
        gender_queries,
        models,
        queries_set_name="Gender queries",
        generate_subqueries=True,
        aggregate_results=True,
        aggregation_function="abs_avg",
        return_only_aggregation=False,
        metric_params={"distance_type": "cos"},
    )
    assert results.shape == (3, 6)
    check_results_types(results)
    assert results.columns[-1] == "RND: Gender queries average of abs values score"


def test_rank_results(queries_and_models):

    gender_queries, negative_test_queries, models = queries_and_models

    results_gender = run_queries(
        WEAT,
        gender_queries,
        models,
        queries_set_name="Gender Queries",
        aggregate_results=True,
    )
    results_negative = run_queries(
        WEAT,
        negative_test_queries,
        models,
        queries_set_name="Negative Test Queries",
        aggregate_results=True,
    )

    results_gender_rnd = run_queries(
        RND,
        gender_queries,
        models,
        queries_set_name="Gender Queries",
        generate_subqueries=True,
        aggregate_results=True,
    )

    with pytest.raises(
        TypeError,
        match="All elements of results_dataframes must be a pandas "
        "Dataframe instance*",
    ):
        create_ranking([None, results_gender, results_negative])

    with pytest.raises(
        TypeError,
        match="All elements of results_dataframes must be a pandas "
        "Dataframe instance*",
    ):
        create_ranking([results_gender, results_negative, 2])

    ranking = create_ranking([results_gender, results_negative, results_gender_rnd])

    expected_ranking = pd.DataFrame(
        {
            "WEAT: Gender Queries average of abs values score": {
                "dummy_model_1": 1.0,
                "dummy_model_2": 2.0,
                "dummy_model_3": 3.0,
            },
            "WEAT: Negative Test Queries average of abs values score": {
                "dummy_model_1": 1.0,
                "dummy_model_2": 2.0,
                "dummy_model_3": 3.0,
            },
            "RND: Gender Queries average of abs values score": {
                "dummy_model_1": 1.0,
                "dummy_model_2": 2.0,
                "dummy_model_3": 3.0,
            },
        }
    )
    assert ranking.shape == (3, 3)
    assert expected_ranking.equals(ranking)

    for row in ranking.values:
        for val in row:
            assert val <= 3 and val >= 1


def test_correlations(queries_and_models):

    gender_queries, negative_test_queries, models = queries_and_models
    results_gender = run_queries(
        WEAT,
        gender_queries,
        models,
        queries_set_name="Gender Queries",
        aggregate_results=True,
    )
    results_negative = run_queries(
        WEAT,
        negative_test_queries,
        models,
        queries_set_name="Negative Test Queries",
        aggregate_results=True,
        return_only_aggregation=True,
    )

    results_gender_rnd = run_queries(
        RND,
        gender_queries,
        models,
        queries_set_name="Gender Queries",
        generate_subqueries=True,
        aggregate_results=True,
    )

    ranking = create_ranking([results_gender, results_negative, results_gender_rnd])
    assert ranking.shape == (3, 3)

    correlations = calculate_ranking_correlations(ranking)
    assert correlations.shape == (3, 3)
    assert np.array_equal(
        correlations.columns.values,
        np.array(
            [
                "WEAT: Gender Queries average of abs values score",
                "WEAT: Negative Test Queries average of abs values score",
                "RND: Gender Queries average of abs values score",
            ]
        ),
    )
    assert np.array_equal(
        correlations.index.values,
        np.array(
            [
                "WEAT: Gender Queries average of abs values score",
                "WEAT: Negative Test Queries average of abs values score",
                "RND: Gender Queries average of abs values score",
            ]
        ),
    )

=======
import gensim
import pytest
import semantic_version

from wefe.utils import (
    load_weat_w2v,
    run_queries,
    create_ranking,
    calculate_ranking_correlations,
)
from wefe.datasets import load_weat
from wefe.query import Query
from wefe.word_embedding_model import WordEmbeddingModel
from wefe.metrics import WEAT, RND

from gensim.models import KeyedVectors
import numpy as np
import pandas as pd

gensim_version = semantic_version.Version.coerce(gensim.__version__)


def test_load_weat_w2v():
    weat_w2v = load_weat_w2v()
    assert isinstance(weat_w2v, KeyedVectors)

    if gensim_version.major >= 4:
        assert len(weat_w2v.key_to_index.keys()) == 347
        for word in weat_w2v.key_to_index:
            assert isinstance(weat_w2v[word], np.ndarray)
    else:
        assert len(weat_w2v.vocab.keys()) == 347
        for word in weat_w2v.vocab:
            assert isinstance(weat_w2v[word], np.ndarray)


@pytest.fixture
def queries_and_models():
    word_sets = load_weat()

    # Create gender queries
    gender_query_1 = Query(
        [word_sets["male_terms"], word_sets["female_terms"]],
        [word_sets["career"], word_sets["family"]],
        ["Male terms", "Female terms"],
        ["Career", "Family"],
    )
    gender_query_2 = Query(
        [word_sets["male_terms"], word_sets["female_terms"]],
        [word_sets["science"], word_sets["arts"]],
        ["Male terms", "Female terms"],
        ["Science", "Arts"],
    )
    gender_query_3 = Query(
        [word_sets["male_terms"], word_sets["female_terms"]],
        [word_sets["math"], word_sets["arts_2"]],
        ["Male terms", "Female terms"],
        ["Math", "Arts"],
    )

    # Create ethnicity queries
    test_query_1 = Query(
        [word_sets["insects"], word_sets["flowers"]],
        [word_sets["pleasant_5"], word_sets["unpleasant_5"]],
        ["Flowers", "Insects"],
        ["Pleasant", "Unpleasant"],
    )

    test_query_2 = Query(
        [word_sets["weapons"], word_sets["instruments"]],
        [word_sets["pleasant_5"], word_sets["unpleasant_5"]],
        ["Instruments", "Weapons"],
        ["Pleasant", "Unpleasant"],
    )

    gender_queries = [gender_query_1, gender_query_2, gender_query_3]
    negative_test_queries = [test_query_1, test_query_2]

    weat_w2v = load_weat_w2v()
    dummy_model_1 = weat_w2v
    dummy_model_2 = weat_w2v
    dummy_model_3 = weat_w2v

    models = [
        WordEmbeddingModel(dummy_model_1, "dummy_model_1"),
        WordEmbeddingModel(dummy_model_2, "dummy_model_2"),
        WordEmbeddingModel(dummy_model_3, "dummy_model_3"),
    ]
    return gender_queries, negative_test_queries, models


def test_run_query_input_validation(queries_and_models):

    # -----------------------------------------------------------------
    # Input checks
    # -----------------------------------------------------------------

    # Load the inputs of the fixture
    gender_queries, _, models = queries_and_models

    with pytest.raises(
        TypeError, match="queries parameter must be a list or a numpy array*"
    ):
        run_queries(WEAT, None, None)

    with pytest.raises(
        Exception, match="queries list must have at least one query instance*"
    ):
        run_queries(WEAT, [], None)

    with pytest.raises(TypeError, match="item on index 0 must be a Query instance*"):
        run_queries(WEAT, [None, None], None)

    with pytest.raises(TypeError, match="item on index 3 must be a Query instance*"):
        run_queries(WEAT, gender_queries + [None], None)

    with pytest.raises(
        TypeError,
        match="word_embeddings_models parameter must be a list or a " "numpy array*",
    ):
        run_queries(WEAT, gender_queries, None)

    with pytest.raises(
        Exception,
        match="word_embeddings_models parameter must be a non empty list "
        "or numpy array*",
    ):
        run_queries(WEAT, gender_queries, [])

    with pytest.raises(
        TypeError, match="item on index 0 must be a WordEmbeddingModel instance*"
    ):
        run_queries(WEAT, gender_queries, [None])

    with pytest.raises(
        TypeError, match="item on index 3 must be a WordEmbeddingModel instance*"
    ):
        run_queries(WEAT, gender_queries, models + [None])

    with pytest.raises(
        TypeError,
        match="When queries_set_name parameter is provided, it must be a "
        "non-empty string*",
    ):
        run_queries(WEAT, gender_queries, models, queries_set_name=None)

    with pytest.raises(
        TypeError,
        match="When queries_set_name parameter is provided, it must be a "
        "non-empty string*",
    ):
        run_queries(WEAT, gender_queries, models, queries_set_name="")

    with pytest.raises(
        TypeError,
        match="run_experiment_params must be a dict with a params" " for the metric*",
    ):
        run_queries(WEAT, gender_queries, models, metric_params=None)

    with pytest.raises(
        Exception, match="aggregate_results parameter must be a bool value*"
    ):
        run_queries(WEAT, gender_queries, models, aggregate_results=None)

    with pytest.raises(
        Exception,
        match="aggregation_function must be one of 'sum',"
        "abs_sum', 'avg', 'abs_avg' or a callable.*",
    ):
        run_queries(WEAT, gender_queries, models, aggregation_function=None)

    with pytest.raises(
        Exception,
        match="aggregation_function must be one of 'sum',"
        "abs_sum', 'avg', 'abs_avg' or a callable.*",
    ):
        run_queries(WEAT, gender_queries, models, aggregation_function="hello")

    with pytest.raises(
        Exception, match="return_only_aggregation param must be boolean.*"
    ):
        run_queries(WEAT, gender_queries, models, return_only_aggregation=None)


def test_run_query(queries_and_models):
    def check_results_types(results, only_negative=False):
        for row in results.values:
            for value in row:
                assert isinstance(value, np.floating)
                if only_negative:
                    assert value <= 0

    # -----------------------------------------------------------------
    # Basic run_queries execution
    # -----------------------------------------------------------------

    # Load the inputs of the fixture
    gender_queries, negative_test_queries, models = queries_and_models

    results = run_queries(WEAT, gender_queries, models)

    assert isinstance(results, pd.DataFrame)
    assert results.shape == (3, 3)

    # Check cols
    expected_cols = [
        "Male terms and Female terms wrt Career and Family",
        "Male terms and Female terms wrt Science and Arts",
        "Male terms and Female terms wrt Math and Arts",
    ]

    for given_col, expected_col in zip(results.columns, expected_cols):
        assert given_col == expected_col

    # Check index
    expected_index = ["dummy_model_1", "dummy_model_2", "dummy_model_3"]

    for given_idx, expected_idx in zip(results.index, expected_index):
        assert given_idx, expected_idx

    # Check values
    check_results_types(results)

    results = run_queries(WEAT, negative_test_queries, models)
    check_results_types(results, only_negative=True)

    # -----------------------------------------------------------------
    # run_queries with params execution
    # -----------------------------------------------------------------

    # lost_vocabulary_threshold...
    word_sets = load_weat()
    dummy_query_1 = Query(
        [["bla", "ble", "bli"], word_sets["insects"]],
        [word_sets["pleasant_9"], word_sets["unpleasant_9"]],
    )

    results = run_queries(
        WEAT, gender_queries + [dummy_query_1], models, lost_vocabulary_threshold=0.1
    )
    assert results.shape == (3, 4)
    assert results.isnull().any().any()
    check_results_types(results)

    # metric param...
    results = run_queries(
        WEAT, gender_queries, models, metric_params={"return_effect_size": True}
    )
    assert results.shape == (3, 3)
    check_results_types(results)

    # -----------------------------------------------------------------
    # run_queries with aggregation params execution
    # -----------------------------------------------------------------

    # include_average_by_embedding..
    results = run_queries(WEAT, gender_queries, models, aggregate_results=True)
    assert results.shape == (3, 4)
    check_results_types(results)

    # avg
    results = run_queries(
        WEAT,
        negative_test_queries,
        models,
        aggregate_results=True,
        aggregation_function="avg",
    )
    assert results.shape == (3, 3)
    check_results_types(results)
    agg = results.values[:, 2]
    values = results.values[:, 0:2]
    calc_agg = np.mean(values, axis=1)
    assert np.array_equal(agg, calc_agg)

    # abs avg
    results = run_queries(
        WEAT,
        negative_test_queries,
        models,
        aggregate_results=True,
        aggregation_function="abs_avg",
    )
    assert results.shape == (3, 3)
    check_results_types(results)
    agg = results.values[:, 2]
    values = results.values[:, 0:2]
    calc_agg = np.mean(np.abs(values), axis=1)
    assert np.array_equal(agg, calc_agg)

    # sum
    results = run_queries(
        WEAT,
        negative_test_queries,
        models,
        aggregate_results=True,
        aggregation_function="sum",
    )
    assert results.shape == (3, 3)
    check_results_types(results)
    agg = results.values[:, 2]
    values = results.values[:, 0:2]
    calc_agg = np.sum(values, axis=1)
    assert np.array_equal(agg, calc_agg)

    # abs_sum
    results = run_queries(
        WEAT,
        negative_test_queries,
        models,
        aggregate_results=True,
        aggregation_function="abs_sum",
    )
    assert results.shape == (3, 3)
    check_results_types(results)
    agg = results.values[:, 2]
    values = results.values[:, 0:2]
    calc_agg = np.sum(np.abs(values), axis=1)
    assert np.array_equal(agg, calc_agg)

    # custom agg function
    results = run_queries(
        WEAT,
        negative_test_queries,
        models,
        aggregate_results=True,
        aggregation_function=lambda df: -df.abs().mean(1),
    )
    assert results.shape == (3, 3)
    check_results_types(results, only_negative=True)
    agg = results.values[:, 2]
    values = results.values[:, 0:2]
    calc_agg = -np.mean(np.abs(values), axis=1)
    assert np.array_equal(agg, calc_agg)

    # return only aggregation without query name
    results = run_queries(
        WEAT,
        gender_queries,
        models,
        aggregate_results=True,
        aggregation_function="abs_avg",
        return_only_aggregation=True,
    )
    assert results.shape == (3, 1)
    check_results_types(results)
    assert (
        results.columns[-1] == "WEAT: Unnamed queries set average of abs values score"
    )

    # return only aggregation without query name
    results = run_queries(
        WEAT,
        gender_queries,
        models,
        aggregate_results=True,
        aggregation_function="abs_avg",
        queries_set_name="Gender queries",
        return_only_aggregation=True,
    )
    assert results.shape == (3, 1)
    check_results_types(results)
    assert results.columns[-1] == "WEAT: Gender queries average of abs values score"

    # return aggregation with query name
    results = run_queries(
        WEAT,
        gender_queries,
        models,
        aggregate_results=True,
        aggregation_function="abs_avg",
        queries_set_name="Gender queries",
        return_only_aggregation=False,
    )
    assert results.shape == (3, 4)
    check_results_types(results)
    assert results.columns[-1] == "WEAT: Gender queries average of abs values score"
    # -----------------------------------------------------------------
    # run_queries with generate subqueries params execution
    # -----------------------------------------------------------------

    # with this option, the gender queries must be divided in RND template
    # (2,1). with one query replicated (arts), the remaining are only 5.
    results = run_queries(RND, gender_queries, models, generate_subqueries=True)
    assert results.shape == (3, 5)
    check_results_types(results)

    # -----------------------------------------------------------------
    # run_queries full params execution
    # -----------------------------------------------------------------
    results = run_queries(
        RND,
        gender_queries,
        models,
        queries_set_name="Gender queries",
        generate_subqueries=True,
        aggregate_results=True,
        aggregation_function="abs_avg",
        return_only_aggregation=False,
        metric_params={"distance_type": "cos"},
    )
    assert results.shape == (3, 6)
    check_results_types(results)
    assert results.columns[-1] == "RND: Gender queries average of abs values score"


def test_ranking_results(queries_and_models):

    gender_queries, negative_test_queries, models = queries_and_models

    results_gender = run_queries(
        WEAT,
        gender_queries,
        models,
        queries_set_name="Gender Queries",
        aggregate_results=True,
    )
    results_negative = run_queries(
        WEAT,
        negative_test_queries,
        models,
        queries_set_name="Negative Test Queries",
        aggregate_results=True,
    )

    results_gender_rnd = run_queries(
        RND,
        gender_queries,
        models,
        queries_set_name="Gender Queries",
        generate_subqueries=True,
        aggregate_results=True,
    )

    with pytest.raises(
        TypeError,
        match="All elements of results_dataframes must be a pandas "
        "Dataframe instance*",
    ):
        create_ranking([None, results_gender, results_negative])

    with pytest.raises(
        TypeError,
        match="All elements of results_dataframes must be a pandas "
        "Dataframe instance*",
    ):
        create_ranking([results_gender, results_negative, 2])

    ranking = create_ranking([results_gender, results_negative, results_gender_rnd])

    expected_ranking = pd.DataFrame(
        {
            "WEAT: Gender Queries average of abs values score": {
                "dummy_model_1": 1.0,
                "dummy_model_2": 2.0,
                "dummy_model_3": 3.0,
            },
            "WEAT: Negative Test Queries average of abs values score": {
                "dummy_model_1": 1.0,
                "dummy_model_2": 2.0,
                "dummy_model_3": 3.0,
            },
            "RND: Gender Queries average of abs values score": {
                "dummy_model_1": 1.0,
                "dummy_model_2": 2.0,
                "dummy_model_3": 3.0,
            },
        }
    )
    assert ranking.shape == (3, 3)
    assert expected_ranking.equals(ranking)

    for row in ranking.values:
        for val in row:
            assert val <= 3 and val >= 1


def test_correlations(queries_and_models):

    gender_queries, negative_test_queries, models = queries_and_models
    results_gender = run_queries(
        WEAT,
        gender_queries,
        models,
        queries_set_name="Gender Queries",
        aggregate_results=True,
    )
    results_negative = run_queries(
        WEAT,
        negative_test_queries,
        models,
        queries_set_name="Negative Test Queries",
        aggregate_results=True,
        return_only_aggregation=True,
    )

    results_gender_rnd = run_queries(
        RND,
        gender_queries,
        models,
        queries_set_name="Gender Queries",
        generate_subqueries=True,
        aggregate_results=True,
    )

    ranking = create_ranking([results_gender, results_negative, results_gender_rnd])
    assert ranking.shape == (3, 3)

    correlations = calculate_ranking_correlations(ranking)
    assert correlations.shape == (3, 3)
    assert np.array_equal(
        correlations.columns.values,
        np.array(
            [
                "WEAT: Gender Queries average of abs values score",
                "WEAT: Negative Test Queries average of abs values score",
                "RND: Gender Queries average of abs values score",
            ]
        ),
    )
    assert np.array_equal(
        correlations.index.values,
        np.array(
            [
                "WEAT: Gender Queries average of abs values score",
                "WEAT: Negative Test Queries average of abs values score",
                "RND: Gender Queries average of abs values score",
            ]
        ),
    )
>>>>>>> de1ce8e5
<|MERGE_RESOLUTION|>--- conflicted
+++ resolved
@@ -1,22 +1,19 @@
-<<<<<<< HEAD
 import gensim
+import numpy as np
+import pandas as pd
 import pytest
 import semantic_version
-
+from gensim.models import KeyedVectors
+from wefe.datasets import load_weat
+from wefe.metrics import RND, WEAT
+from wefe.query import Query
 from wefe.utils import (
+    calculate_ranking_correlations,
+    create_ranking,
     load_test_model,
     run_queries,
-    create_ranking,
-    calculate_ranking_correlations,
 )
-from wefe.datasets import load_weat
-from wefe.query import Query
 from wefe.word_embedding_model import WordEmbeddingModel
-from wefe.metrics import WEAT, RND
-
-from gensim.models import KeyedVectors
-import numpy as np
-import pandas as pd
 
 gensim_version = semantic_version.Version.coerce(gensim.__version__)
 
@@ -531,536 +528,3 @@
             ]
         ),
     )
-
-=======
-import gensim
-import pytest
-import semantic_version
-
-from wefe.utils import (
-    load_weat_w2v,
-    run_queries,
-    create_ranking,
-    calculate_ranking_correlations,
-)
-from wefe.datasets import load_weat
-from wefe.query import Query
-from wefe.word_embedding_model import WordEmbeddingModel
-from wefe.metrics import WEAT, RND
-
-from gensim.models import KeyedVectors
-import numpy as np
-import pandas as pd
-
-gensim_version = semantic_version.Version.coerce(gensim.__version__)
-
-
-def test_load_weat_w2v():
-    weat_w2v = load_weat_w2v()
-    assert isinstance(weat_w2v, KeyedVectors)
-
-    if gensim_version.major >= 4:
-        assert len(weat_w2v.key_to_index.keys()) == 347
-        for word in weat_w2v.key_to_index:
-            assert isinstance(weat_w2v[word], np.ndarray)
-    else:
-        assert len(weat_w2v.vocab.keys()) == 347
-        for word in weat_w2v.vocab:
-            assert isinstance(weat_w2v[word], np.ndarray)
-
-
-@pytest.fixture
-def queries_and_models():
-    word_sets = load_weat()
-
-    # Create gender queries
-    gender_query_1 = Query(
-        [word_sets["male_terms"], word_sets["female_terms"]],
-        [word_sets["career"], word_sets["family"]],
-        ["Male terms", "Female terms"],
-        ["Career", "Family"],
-    )
-    gender_query_2 = Query(
-        [word_sets["male_terms"], word_sets["female_terms"]],
-        [word_sets["science"], word_sets["arts"]],
-        ["Male terms", "Female terms"],
-        ["Science", "Arts"],
-    )
-    gender_query_3 = Query(
-        [word_sets["male_terms"], word_sets["female_terms"]],
-        [word_sets["math"], word_sets["arts_2"]],
-        ["Male terms", "Female terms"],
-        ["Math", "Arts"],
-    )
-
-    # Create ethnicity queries
-    test_query_1 = Query(
-        [word_sets["insects"], word_sets["flowers"]],
-        [word_sets["pleasant_5"], word_sets["unpleasant_5"]],
-        ["Flowers", "Insects"],
-        ["Pleasant", "Unpleasant"],
-    )
-
-    test_query_2 = Query(
-        [word_sets["weapons"], word_sets["instruments"]],
-        [word_sets["pleasant_5"], word_sets["unpleasant_5"]],
-        ["Instruments", "Weapons"],
-        ["Pleasant", "Unpleasant"],
-    )
-
-    gender_queries = [gender_query_1, gender_query_2, gender_query_3]
-    negative_test_queries = [test_query_1, test_query_2]
-
-    weat_w2v = load_weat_w2v()
-    dummy_model_1 = weat_w2v
-    dummy_model_2 = weat_w2v
-    dummy_model_3 = weat_w2v
-
-    models = [
-        WordEmbeddingModel(dummy_model_1, "dummy_model_1"),
-        WordEmbeddingModel(dummy_model_2, "dummy_model_2"),
-        WordEmbeddingModel(dummy_model_3, "dummy_model_3"),
-    ]
-    return gender_queries, negative_test_queries, models
-
-
-def test_run_query_input_validation(queries_and_models):
-
-    # -----------------------------------------------------------------
-    # Input checks
-    # -----------------------------------------------------------------
-
-    # Load the inputs of the fixture
-    gender_queries, _, models = queries_and_models
-
-    with pytest.raises(
-        TypeError, match="queries parameter must be a list or a numpy array*"
-    ):
-        run_queries(WEAT, None, None)
-
-    with pytest.raises(
-        Exception, match="queries list must have at least one query instance*"
-    ):
-        run_queries(WEAT, [], None)
-
-    with pytest.raises(TypeError, match="item on index 0 must be a Query instance*"):
-        run_queries(WEAT, [None, None], None)
-
-    with pytest.raises(TypeError, match="item on index 3 must be a Query instance*"):
-        run_queries(WEAT, gender_queries + [None], None)
-
-    with pytest.raises(
-        TypeError,
-        match="word_embeddings_models parameter must be a list or a " "numpy array*",
-    ):
-        run_queries(WEAT, gender_queries, None)
-
-    with pytest.raises(
-        Exception,
-        match="word_embeddings_models parameter must be a non empty list "
-        "or numpy array*",
-    ):
-        run_queries(WEAT, gender_queries, [])
-
-    with pytest.raises(
-        TypeError, match="item on index 0 must be a WordEmbeddingModel instance*"
-    ):
-        run_queries(WEAT, gender_queries, [None])
-
-    with pytest.raises(
-        TypeError, match="item on index 3 must be a WordEmbeddingModel instance*"
-    ):
-        run_queries(WEAT, gender_queries, models + [None])
-
-    with pytest.raises(
-        TypeError,
-        match="When queries_set_name parameter is provided, it must be a "
-        "non-empty string*",
-    ):
-        run_queries(WEAT, gender_queries, models, queries_set_name=None)
-
-    with pytest.raises(
-        TypeError,
-        match="When queries_set_name parameter is provided, it must be a "
-        "non-empty string*",
-    ):
-        run_queries(WEAT, gender_queries, models, queries_set_name="")
-
-    with pytest.raises(
-        TypeError,
-        match="run_experiment_params must be a dict with a params" " for the metric*",
-    ):
-        run_queries(WEAT, gender_queries, models, metric_params=None)
-
-    with pytest.raises(
-        Exception, match="aggregate_results parameter must be a bool value*"
-    ):
-        run_queries(WEAT, gender_queries, models, aggregate_results=None)
-
-    with pytest.raises(
-        Exception,
-        match="aggregation_function must be one of 'sum',"
-        "abs_sum', 'avg', 'abs_avg' or a callable.*",
-    ):
-        run_queries(WEAT, gender_queries, models, aggregation_function=None)
-
-    with pytest.raises(
-        Exception,
-        match="aggregation_function must be one of 'sum',"
-        "abs_sum', 'avg', 'abs_avg' or a callable.*",
-    ):
-        run_queries(WEAT, gender_queries, models, aggregation_function="hello")
-
-    with pytest.raises(
-        Exception, match="return_only_aggregation param must be boolean.*"
-    ):
-        run_queries(WEAT, gender_queries, models, return_only_aggregation=None)
-
-
-def test_run_query(queries_and_models):
-    def check_results_types(results, only_negative=False):
-        for row in results.values:
-            for value in row:
-                assert isinstance(value, np.floating)
-                if only_negative:
-                    assert value <= 0
-
-    # -----------------------------------------------------------------
-    # Basic run_queries execution
-    # -----------------------------------------------------------------
-
-    # Load the inputs of the fixture
-    gender_queries, negative_test_queries, models = queries_and_models
-
-    results = run_queries(WEAT, gender_queries, models)
-
-    assert isinstance(results, pd.DataFrame)
-    assert results.shape == (3, 3)
-
-    # Check cols
-    expected_cols = [
-        "Male terms and Female terms wrt Career and Family",
-        "Male terms and Female terms wrt Science and Arts",
-        "Male terms and Female terms wrt Math and Arts",
-    ]
-
-    for given_col, expected_col in zip(results.columns, expected_cols):
-        assert given_col == expected_col
-
-    # Check index
-    expected_index = ["dummy_model_1", "dummy_model_2", "dummy_model_3"]
-
-    for given_idx, expected_idx in zip(results.index, expected_index):
-        assert given_idx, expected_idx
-
-    # Check values
-    check_results_types(results)
-
-    results = run_queries(WEAT, negative_test_queries, models)
-    check_results_types(results, only_negative=True)
-
-    # -----------------------------------------------------------------
-    # run_queries with params execution
-    # -----------------------------------------------------------------
-
-    # lost_vocabulary_threshold...
-    word_sets = load_weat()
-    dummy_query_1 = Query(
-        [["bla", "ble", "bli"], word_sets["insects"]],
-        [word_sets["pleasant_9"], word_sets["unpleasant_9"]],
-    )
-
-    results = run_queries(
-        WEAT, gender_queries + [dummy_query_1], models, lost_vocabulary_threshold=0.1
-    )
-    assert results.shape == (3, 4)
-    assert results.isnull().any().any()
-    check_results_types(results)
-
-    # metric param...
-    results = run_queries(
-        WEAT, gender_queries, models, metric_params={"return_effect_size": True}
-    )
-    assert results.shape == (3, 3)
-    check_results_types(results)
-
-    # -----------------------------------------------------------------
-    # run_queries with aggregation params execution
-    # -----------------------------------------------------------------
-
-    # include_average_by_embedding..
-    results = run_queries(WEAT, gender_queries, models, aggregate_results=True)
-    assert results.shape == (3, 4)
-    check_results_types(results)
-
-    # avg
-    results = run_queries(
-        WEAT,
-        negative_test_queries,
-        models,
-        aggregate_results=True,
-        aggregation_function="avg",
-    )
-    assert results.shape == (3, 3)
-    check_results_types(results)
-    agg = results.values[:, 2]
-    values = results.values[:, 0:2]
-    calc_agg = np.mean(values, axis=1)
-    assert np.array_equal(agg, calc_agg)
-
-    # abs avg
-    results = run_queries(
-        WEAT,
-        negative_test_queries,
-        models,
-        aggregate_results=True,
-        aggregation_function="abs_avg",
-    )
-    assert results.shape == (3, 3)
-    check_results_types(results)
-    agg = results.values[:, 2]
-    values = results.values[:, 0:2]
-    calc_agg = np.mean(np.abs(values), axis=1)
-    assert np.array_equal(agg, calc_agg)
-
-    # sum
-    results = run_queries(
-        WEAT,
-        negative_test_queries,
-        models,
-        aggregate_results=True,
-        aggregation_function="sum",
-    )
-    assert results.shape == (3, 3)
-    check_results_types(results)
-    agg = results.values[:, 2]
-    values = results.values[:, 0:2]
-    calc_agg = np.sum(values, axis=1)
-    assert np.array_equal(agg, calc_agg)
-
-    # abs_sum
-    results = run_queries(
-        WEAT,
-        negative_test_queries,
-        models,
-        aggregate_results=True,
-        aggregation_function="abs_sum",
-    )
-    assert results.shape == (3, 3)
-    check_results_types(results)
-    agg = results.values[:, 2]
-    values = results.values[:, 0:2]
-    calc_agg = np.sum(np.abs(values), axis=1)
-    assert np.array_equal(agg, calc_agg)
-
-    # custom agg function
-    results = run_queries(
-        WEAT,
-        negative_test_queries,
-        models,
-        aggregate_results=True,
-        aggregation_function=lambda df: -df.abs().mean(1),
-    )
-    assert results.shape == (3, 3)
-    check_results_types(results, only_negative=True)
-    agg = results.values[:, 2]
-    values = results.values[:, 0:2]
-    calc_agg = -np.mean(np.abs(values), axis=1)
-    assert np.array_equal(agg, calc_agg)
-
-    # return only aggregation without query name
-    results = run_queries(
-        WEAT,
-        gender_queries,
-        models,
-        aggregate_results=True,
-        aggregation_function="abs_avg",
-        return_only_aggregation=True,
-    )
-    assert results.shape == (3, 1)
-    check_results_types(results)
-    assert (
-        results.columns[-1] == "WEAT: Unnamed queries set average of abs values score"
-    )
-
-    # return only aggregation without query name
-    results = run_queries(
-        WEAT,
-        gender_queries,
-        models,
-        aggregate_results=True,
-        aggregation_function="abs_avg",
-        queries_set_name="Gender queries",
-        return_only_aggregation=True,
-    )
-    assert results.shape == (3, 1)
-    check_results_types(results)
-    assert results.columns[-1] == "WEAT: Gender queries average of abs values score"
-
-    # return aggregation with query name
-    results = run_queries(
-        WEAT,
-        gender_queries,
-        models,
-        aggregate_results=True,
-        aggregation_function="abs_avg",
-        queries_set_name="Gender queries",
-        return_only_aggregation=False,
-    )
-    assert results.shape == (3, 4)
-    check_results_types(results)
-    assert results.columns[-1] == "WEAT: Gender queries average of abs values score"
-    # -----------------------------------------------------------------
-    # run_queries with generate subqueries params execution
-    # -----------------------------------------------------------------
-
-    # with this option, the gender queries must be divided in RND template
-    # (2,1). with one query replicated (arts), the remaining are only 5.
-    results = run_queries(RND, gender_queries, models, generate_subqueries=True)
-    assert results.shape == (3, 5)
-    check_results_types(results)
-
-    # -----------------------------------------------------------------
-    # run_queries full params execution
-    # -----------------------------------------------------------------
-    results = run_queries(
-        RND,
-        gender_queries,
-        models,
-        queries_set_name="Gender queries",
-        generate_subqueries=True,
-        aggregate_results=True,
-        aggregation_function="abs_avg",
-        return_only_aggregation=False,
-        metric_params={"distance_type": "cos"},
-    )
-    assert results.shape == (3, 6)
-    check_results_types(results)
-    assert results.columns[-1] == "RND: Gender queries average of abs values score"
-
-
-def test_ranking_results(queries_and_models):
-
-    gender_queries, negative_test_queries, models = queries_and_models
-
-    results_gender = run_queries(
-        WEAT,
-        gender_queries,
-        models,
-        queries_set_name="Gender Queries",
-        aggregate_results=True,
-    )
-    results_negative = run_queries(
-        WEAT,
-        negative_test_queries,
-        models,
-        queries_set_name="Negative Test Queries",
-        aggregate_results=True,
-    )
-
-    results_gender_rnd = run_queries(
-        RND,
-        gender_queries,
-        models,
-        queries_set_name="Gender Queries",
-        generate_subqueries=True,
-        aggregate_results=True,
-    )
-
-    with pytest.raises(
-        TypeError,
-        match="All elements of results_dataframes must be a pandas "
-        "Dataframe instance*",
-    ):
-        create_ranking([None, results_gender, results_negative])
-
-    with pytest.raises(
-        TypeError,
-        match="All elements of results_dataframes must be a pandas "
-        "Dataframe instance*",
-    ):
-        create_ranking([results_gender, results_negative, 2])
-
-    ranking = create_ranking([results_gender, results_negative, results_gender_rnd])
-
-    expected_ranking = pd.DataFrame(
-        {
-            "WEAT: Gender Queries average of abs values score": {
-                "dummy_model_1": 1.0,
-                "dummy_model_2": 2.0,
-                "dummy_model_3": 3.0,
-            },
-            "WEAT: Negative Test Queries average of abs values score": {
-                "dummy_model_1": 1.0,
-                "dummy_model_2": 2.0,
-                "dummy_model_3": 3.0,
-            },
-            "RND: Gender Queries average of abs values score": {
-                "dummy_model_1": 1.0,
-                "dummy_model_2": 2.0,
-                "dummy_model_3": 3.0,
-            },
-        }
-    )
-    assert ranking.shape == (3, 3)
-    assert expected_ranking.equals(ranking)
-
-    for row in ranking.values:
-        for val in row:
-            assert val <= 3 and val >= 1
-
-
-def test_correlations(queries_and_models):
-
-    gender_queries, negative_test_queries, models = queries_and_models
-    results_gender = run_queries(
-        WEAT,
-        gender_queries,
-        models,
-        queries_set_name="Gender Queries",
-        aggregate_results=True,
-    )
-    results_negative = run_queries(
-        WEAT,
-        negative_test_queries,
-        models,
-        queries_set_name="Negative Test Queries",
-        aggregate_results=True,
-        return_only_aggregation=True,
-    )
-
-    results_gender_rnd = run_queries(
-        RND,
-        gender_queries,
-        models,
-        queries_set_name="Gender Queries",
-        generate_subqueries=True,
-        aggregate_results=True,
-    )
-
-    ranking = create_ranking([results_gender, results_negative, results_gender_rnd])
-    assert ranking.shape == (3, 3)
-
-    correlations = calculate_ranking_correlations(ranking)
-    assert correlations.shape == (3, 3)
-    assert np.array_equal(
-        correlations.columns.values,
-        np.array(
-            [
-                "WEAT: Gender Queries average of abs values score",
-                "WEAT: Negative Test Queries average of abs values score",
-                "RND: Gender Queries average of abs values score",
-            ]
-        ),
-    )
-    assert np.array_equal(
-        correlations.index.values,
-        np.array(
-            [
-                "WEAT: Gender Queries average of abs values score",
-                "WEAT: Negative Test Queries average of abs values score",
-                "RND: Gender Queries average of abs values score",
-            ]
-        ),
-    )
->>>>>>> de1ce8e5
