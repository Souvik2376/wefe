"""Contains a base class for implement any debias method in WEFE."""
from abc import abstractmethod
from typing import List, Optional, Union

<<<<<<< HEAD
from sklearn.base import BaseEstimator, TransformerMixin
from wefe.word_embedding_model import WordEmbeddingModel


class BaseDebias(BaseEstimator, TransformerMixin):
=======
from wefe.word_embedding_model import WordEmbeddingModel


class BaseDebias:
>>>>>>> ec75b4f3
    """Mixin class for implement any debias method in WEFE."""

    @abstractmethod
    def fit(self, model: WordEmbeddingModel, **fit_params,) -> "BaseDebias":
        """Fit the transformation.

        Parameters
        ----------
        model : WordEmbeddingModel
            The word embedding model to debias.
        verbose: bool, optional
            True will print informative messages about the debiasing process,
            by default False.

        """
        raise NotImplementedError()

    @abstractmethod
    def transform(
        self,
        model: WordEmbeddingModel,
        target: Optional[List[str]] = None,
        ignore: Optional[List[str]] = None,
        copy: bool = True,
    ) -> WordEmbeddingModel:
        """Perform the debiasing method over the model provided.

        Parameters
        ----------
        model : WordEmbeddingModel
            The word embedding model to debias.
        target : Optional[List[str]], optional
            If a set of words is specified in target, the debias method will be performed
            only on the word embeddings of this set. In the case of provide `None`, the
            debias will be performed on all words (except those specified in ignore).
            by default `None`.
        ignore : Optional[List[str]], optional
            If target is `None` and a set of words is specified in ignore, the debias
            method will perform the debias in all words except those specified in this
            set, by default `None`.
        copy : bool, optional
            If `True`, the debias will be performed on a copy of the model.
            If `False`, the debias will be applied on the same model delivered, causing
            its vectors to mutate.
            **WARNING:** Setting copy with `True` requires at least 2x RAM of the size
            of the model. Otherwise the execution of the debias may raise
            `MemoryError`, by default True.

        Returns
        -------
        WordEmbeddingModel
            The debiased word embedding model.
        """
        raise NotImplementedError()

    def fit_transform(
        self,
        model: WordEmbeddingModel,
        target: Optional[List[str]] = None,
        ignore: Optional[List[str]] = None,
        copy: bool = True,
        **fit_params,
    ) -> WordEmbeddingModel:
        """Convenience method to execute fit and transform in a single call.

        Parameters
        ----------
        model : WordEmbeddingModel
            A word embedding model object.
        target : Optional[List[str]], optional
            If a set of words is specified in target, the debias method will be applied
            only on the word embeddings of this set, by default None.
        ignore : Optional[List[str]], optional
            If target is None and a set of words is specified in ignore, the debias
            method will debias all words except those specified in ignore,
            by default None.
        copy : bool, optional
            If True, the debias will be performed on a copy of the model.
            If False, the debias will be applied on the same model delivered, causing
            its vectors to mutate.
            **WARNING:** Setting copy with True requires at least 2x RAM of the size
            of the model. Otherwise the execution of the debias may raise
            `MemoryError`, by default True.
        verbose : bool, optional
            True will print informative messages about the debiasing process,
            by default True.

        Returns
        -------
        WordEmbeddingModel
            The debiased word embedding model.
        """
        return self.fit(model, **fit_params).transform(
            model, target=target, ignore=ignore, copy=copy
        )

    def _check_transform_args(
        self,
        model: WordEmbeddingModel,
        target: Optional[List[str]] = None,
        ignore: Optional[List[str]] = None,
        copy: bool = True,
    ):
        # check model
        if not isinstance(model, WordEmbeddingModel):
            raise TypeError(
                f"model should be a WordEmbeddingModel instance, got {model}."
            )

        # check target
        if target is not None and not isinstance(target, list):
            raise TypeError(
                f"target should be None or a list of strings, got {target}."
            )

        if isinstance(target, list):
            for idx, word in enumerate(target):
                if not isinstance(word, str):
                    raise TypeError(
                        "All elements in target should be strings"
                        f", got: {word} at index {idx} "
                    )

        # check ignore
        if ignore is not None and not isinstance(ignore, list):
            raise TypeError(
                f"ignore should be None or a list of strings, got {ignore}."
            )

        if isinstance(ignore, list):
            for idx, word in enumerate(ignore):
                if not isinstance(word, str):
                    raise TypeError(
                        "All elements in ignore should be strings"
                        f", got: {word} at index {idx} "
                    )

        # check copy
        if not isinstance(copy, bool):
            raise TypeError(f"copy should be a bool, got {copy}.")

    def _check_sets_sizes(
        self, sets: List[List[str]], set_name: str, set_size: Union[int, str],
    ):

        if len(sets) == 0:
            raise ValueError("")

        # case fixed set_size.
        if isinstance(set_size, int):

            for idx, set_ in enumerate(sets):
                if len(set_) != set_size:
                    adverb = "less" if len(set_) < set_size else "more"

                    raise ValueError(
                        f"The {set_name} set at position {idx} ({set_}) has {adverb} "
                        f"words than allowed by {self.name}: "
                        f"got {len(set_)} words, expected {set_size}."
                    )

        # case free set_size.
        elif set_size == "n":
            inferred_set_size = len(sets[0])

            for idx, set_ in enumerate(sets):
                if len(set_) != inferred_set_size:
                    adverb = "less" if len(set_) < inferred_set_size else "more"

                    raise ValueError(
                        f"The {set_name} set at position {idx} ({set_}) has {adverb} "
                        f"words than the other {set_name} sets: "
                        f"got {len(set_)} words, expected {inferred_set_size}."
                    )

        else:
            raise ValueError('Wrong set_size value {set_size}. Expected int or "n"')
<|MERGE_RESOLUTION|>--- conflicted
+++ resolved
@@ -1,193 +1,192 @@
-"""Contains a base class for implement any debias method in WEFE."""
-from abc import abstractmethod
-from typing import List, Optional, Union
-
-<<<<<<< HEAD
-from sklearn.base import BaseEstimator, TransformerMixin
-from wefe.word_embedding_model import WordEmbeddingModel
-
-
-class BaseDebias(BaseEstimator, TransformerMixin):
-=======
-from wefe.word_embedding_model import WordEmbeddingModel
-
-
-class BaseDebias:
->>>>>>> ec75b4f3
-    """Mixin class for implement any debias method in WEFE."""
-
-    @abstractmethod
-    def fit(self, model: WordEmbeddingModel, **fit_params,) -> "BaseDebias":
-        """Fit the transformation.
-
-        Parameters
-        ----------
-        model : WordEmbeddingModel
-            The word embedding model to debias.
-        verbose: bool, optional
-            True will print informative messages about the debiasing process,
-            by default False.
-
-        """
-        raise NotImplementedError()
-
-    @abstractmethod
-    def transform(
-        self,
-        model: WordEmbeddingModel,
-        target: Optional[List[str]] = None,
-        ignore: Optional[List[str]] = None,
-        copy: bool = True,
-    ) -> WordEmbeddingModel:
-        """Perform the debiasing method over the model provided.
-
-        Parameters
-        ----------
-        model : WordEmbeddingModel
-            The word embedding model to debias.
-        target : Optional[List[str]], optional
-            If a set of words is specified in target, the debias method will be performed
-            only on the word embeddings of this set. In the case of provide `None`, the
-            debias will be performed on all words (except those specified in ignore).
-            by default `None`.
-        ignore : Optional[List[str]], optional
-            If target is `None` and a set of words is specified in ignore, the debias
-            method will perform the debias in all words except those specified in this
-            set, by default `None`.
-        copy : bool, optional
-            If `True`, the debias will be performed on a copy of the model.
-            If `False`, the debias will be applied on the same model delivered, causing
-            its vectors to mutate.
-            **WARNING:** Setting copy with `True` requires at least 2x RAM of the size
-            of the model. Otherwise the execution of the debias may raise
-            `MemoryError`, by default True.
-
-        Returns
-        -------
-        WordEmbeddingModel
-            The debiased word embedding model.
-        """
-        raise NotImplementedError()
-
-    def fit_transform(
-        self,
-        model: WordEmbeddingModel,
-        target: Optional[List[str]] = None,
-        ignore: Optional[List[str]] = None,
-        copy: bool = True,
-        **fit_params,
-    ) -> WordEmbeddingModel:
-        """Convenience method to execute fit and transform in a single call.
-
-        Parameters
-        ----------
-        model : WordEmbeddingModel
-            A word embedding model object.
-        target : Optional[List[str]], optional
-            If a set of words is specified in target, the debias method will be applied
-            only on the word embeddings of this set, by default None.
-        ignore : Optional[List[str]], optional
-            If target is None and a set of words is specified in ignore, the debias
-            method will debias all words except those specified in ignore,
-            by default None.
-        copy : bool, optional
-            If True, the debias will be performed on a copy of the model.
-            If False, the debias will be applied on the same model delivered, causing
-            its vectors to mutate.
-            **WARNING:** Setting copy with True requires at least 2x RAM of the size
-            of the model. Otherwise the execution of the debias may raise
-            `MemoryError`, by default True.
-        verbose : bool, optional
-            True will print informative messages about the debiasing process,
-            by default True.
-
-        Returns
-        -------
-        WordEmbeddingModel
-            The debiased word embedding model.
-        """
-        return self.fit(model, **fit_params).transform(
-            model, target=target, ignore=ignore, copy=copy
-        )
-
-    def _check_transform_args(
-        self,
-        model: WordEmbeddingModel,
-        target: Optional[List[str]] = None,
-        ignore: Optional[List[str]] = None,
-        copy: bool = True,
-    ):
-        # check model
-        if not isinstance(model, WordEmbeddingModel):
-            raise TypeError(
-                f"model should be a WordEmbeddingModel instance, got {model}."
-            )
-
-        # check target
-        if target is not None and not isinstance(target, list):
-            raise TypeError(
-                f"target should be None or a list of strings, got {target}."
-            )
-
-        if isinstance(target, list):
-            for idx, word in enumerate(target):
-                if not isinstance(word, str):
-                    raise TypeError(
-                        "All elements in target should be strings"
-                        f", got: {word} at index {idx} "
-                    )
-
-        # check ignore
-        if ignore is not None and not isinstance(ignore, list):
-            raise TypeError(
-                f"ignore should be None or a list of strings, got {ignore}."
-            )
-
-        if isinstance(ignore, list):
-            for idx, word in enumerate(ignore):
-                if not isinstance(word, str):
-                    raise TypeError(
-                        "All elements in ignore should be strings"
-                        f", got: {word} at index {idx} "
-                    )
-
-        # check copy
-        if not isinstance(copy, bool):
-            raise TypeError(f"copy should be a bool, got {copy}.")
-
-    def _check_sets_sizes(
-        self, sets: List[List[str]], set_name: str, set_size: Union[int, str],
-    ):
-
-        if len(sets) == 0:
-            raise ValueError("")
-
-        # case fixed set_size.
-        if isinstance(set_size, int):
-
-            for idx, set_ in enumerate(sets):
-                if len(set_) != set_size:
-                    adverb = "less" if len(set_) < set_size else "more"
-
-                    raise ValueError(
-                        f"The {set_name} set at position {idx} ({set_}) has {adverb} "
-                        f"words than allowed by {self.name}: "
-                        f"got {len(set_)} words, expected {set_size}."
-                    )
-
-        # case free set_size.
-        elif set_size == "n":
-            inferred_set_size = len(sets[0])
-
-            for idx, set_ in enumerate(sets):
-                if len(set_) != inferred_set_size:
-                    adverb = "less" if len(set_) < inferred_set_size else "more"
-
-                    raise ValueError(
-                        f"The {set_name} set at position {idx} ({set_}) has {adverb} "
-                        f"words than the other {set_name} sets: "
-                        f"got {len(set_)} words, expected {inferred_set_size}."
-                    )
-
-        else:
-            raise ValueError('Wrong set_size value {set_size}. Expected int or "n"')
+"""Contains a base class for implement any debias method in WEFE."""
+from abc import abstractmethod
+from typing import List, Optional, Union
+
+from wefe.word_embedding_model import WordEmbeddingModel
+
+
+class BaseDebias:
+    """Mixin class for implement any debias method in WEFE."""
+
+    @abstractmethod
+    def fit(
+        self,
+        model: WordEmbeddingModel,
+        **fit_params,
+    ) -> "BaseDebias":
+        """Fit the transformation.
+
+        Parameters
+        ----------
+        model : WordEmbeddingModel
+            The word embedding model to debias.
+        verbose: bool, optional
+            True will print informative messages about the debiasing process,
+            by default False.
+
+        """
+        raise NotImplementedError()
+
+    @abstractmethod
+    def transform(
+        self,
+        model: WordEmbeddingModel,
+        target: Optional[List[str]] = None,
+        ignore: Optional[List[str]] = None,
+        copy: bool = True,
+    ) -> WordEmbeddingModel:
+        """Perform the debiasing method over the model provided.
+
+        Parameters
+        ----------
+        model : WordEmbeddingModel
+            The word embedding model to debias.
+        target : Optional[List[str]], optional
+            If a set of words is specified in target, the debias method will be performed
+            only on the word embeddings of this set. In the case of provide `None`, the
+            debias will be performed on all words (except those specified in ignore).
+            by default `None`.
+        ignore : Optional[List[str]], optional
+            If target is `None` and a set of words is specified in ignore, the debias
+            method will perform the debias in all words except those specified in this
+            set, by default `None`.
+        copy : bool, optional
+            If `True`, the debias will be performed on a copy of the model.
+            If `False`, the debias will be applied on the same model delivered, causing
+            its vectors to mutate.
+            **WARNING:** Setting copy with `True` requires at least 2x RAM of the size
+            of the model. Otherwise the execution of the debias may raise
+            `MemoryError`, by default True.
+
+        Returns
+        -------
+        WordEmbeddingModel
+            The debiased word embedding model.
+        """
+        raise NotImplementedError()
+
+    def fit_transform(
+        self,
+        model: WordEmbeddingModel,
+        target: Optional[List[str]] = None,
+        ignore: Optional[List[str]] = None,
+        copy: bool = True,
+        **fit_params,
+    ) -> WordEmbeddingModel:
+        """Convenience method to execute fit and transform in a single call.
+
+        Parameters
+        ----------
+        model : WordEmbeddingModel
+            A word embedding model object.
+        target : Optional[List[str]], optional
+            If a set of words is specified in target, the debias method will be applied
+            only on the word embeddings of this set, by default None.
+        ignore : Optional[List[str]], optional
+            If target is None and a set of words is specified in ignore, the debias
+            method will debias all words except those specified in ignore,
+            by default None.
+        copy : bool, optional
+            If True, the debias will be performed on a copy of the model.
+            If False, the debias will be applied on the same model delivered, causing
+            its vectors to mutate.
+            **WARNING:** Setting copy with True requires at least 2x RAM of the size
+            of the model. Otherwise the execution of the debias may raise
+            `MemoryError`, by default True.
+        verbose : bool, optional
+            True will print informative messages about the debiasing process,
+            by default True.
+
+        Returns
+        -------
+        WordEmbeddingModel
+            The debiased word embedding model.
+        """
+        return self.fit(model, **fit_params).transform(
+            model, target=target, ignore=ignore, copy=copy
+        )
+
+    def _check_transform_args(
+        self,
+        model: WordEmbeddingModel,
+        target: Optional[List[str]] = None,
+        ignore: Optional[List[str]] = None,
+        copy: bool = True,
+    ):
+        # check model
+        if not isinstance(model, WordEmbeddingModel):
+            raise TypeError(
+                f"model should be a WordEmbeddingModel instance, got {model}."
+            )
+
+        # check target
+        if target is not None and not isinstance(target, list):
+            raise TypeError(
+                f"target should be None or a list of strings, got {target}."
+            )
+
+        if isinstance(target, list):
+            for idx, word in enumerate(target):
+                if not isinstance(word, str):
+                    raise TypeError(
+                        "All elements in target should be strings"
+                        f", got: {word} at index {idx} "
+                    )
+
+        # check ignore
+        if ignore is not None and not isinstance(ignore, list):
+            raise TypeError(
+                f"ignore should be None or a list of strings, got {ignore}."
+            )
+
+        if isinstance(ignore, list):
+            for idx, word in enumerate(ignore):
+                if not isinstance(word, str):
+                    raise TypeError(
+                        "All elements in ignore should be strings"
+                        f", got: {word} at index {idx} "
+                    )
+
+        # check copy
+        if not isinstance(copy, bool):
+            raise TypeError(f"copy should be a bool, got {copy}.")
+
+    def _check_sets_sizes(
+        self,
+        sets: List[List[str]],
+        set_name: str,
+        set_size: Union[int, str],
+    ):
+
+        if len(sets) == 0:
+            raise ValueError("")
+
+        # case fixed set_size.
+        if isinstance(set_size, int):
+
+            for idx, set_ in enumerate(sets):
+                if len(set_) != set_size:
+                    adverb = "less" if len(set_) < set_size else "more"
+
+                    raise ValueError(
+                        f"The {set_name} set at position {idx} ({set_}) has {adverb} "
+                        f"words than allowed by {self.name}: "
+                        f"got {len(set_)} words, expected {set_size}."
+                    )
+
+        # case free set_size.
+        elif set_size == "n":
+            inferred_set_size = len(sets[0])
+
+            for idx, set_ in enumerate(sets):
+                if len(set_) != inferred_set_size:
+                    adverb = "less" if len(set_) < inferred_set_size else "more"
+
+                    raise ValueError(
+                        f"The {set_name} set at position {idx} ({set_}) has {adverb} "
+                        f"words than the other {set_name} sets: "
+                        f"got {len(set_)} words, expected {inferred_set_size}."
+                    )
+
+        else:
+            raise ValueError('Wrong set_size value {set_size}. Expected int or "n"')