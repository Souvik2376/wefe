<<<<<<< HEAD
"""A Word Embedding contanier based on gensim BaseKeyedVectors."""
from typing import Callable, Dict, Sequence, Union

import numpy as np
import gensim
import semantic_version

gensim_version = semantic_version.Version.coerce(gensim.__version__)
if gensim_version.major >= 4:
    from gensim.models import KeyedVectors as BaseKeyedVectors
else:
    from gensim.models.keyedvectors import BaseKeyedVectors

PreprocessorArgs = Dict[str, Union[bool, str, Callable, None]]

EmbeddingDict = Dict[str, np.ndarray]
EmbeddingSets = Dict[str, EmbeddingDict]


class WordEmbeddingModel:
    """A wrapper for Word Embedding pre-trained models.

    It can hold gensim's KeyedVectors or gensim's api loaded models.
    It includes the name of the model and some vocab prefix if needed.
    """

    def __init__(
        self, wv: BaseKeyedVectors, name: str = None, vocab_prefix: str = None
    ):
        """Initialize the word embedding model.

        Parameters
        ----------
        wv : BaseKeyedVectors.
            An instance of word embedding loaded through gensim KeyedVector
            interface or gensim's api.
        name : str, optional
            The name of the model, by default ''.
        vocab_prefix : str, optional.
            A prefix that will be concatenated with all word in the model
            vocab, by default None.

        Raises
        ------
        TypeError
            if word_embedding is not a KeyedVectors instance.
        TypeError
            if model_name is not None and not instance of str.
        TypeError
            if vocab_prefix is not None and not instance of str.

        Examples
        --------
        >>> from gensim.test.utils import common_texts
        >>> from gensim.models import Word2Vec
        >>> from wefe.word_embedding_model import WordEmbeddingModel

        >>> dummy_model = Word2Vec(common_texts, window=5,
        ...                        min_count=1, workers=1).wv

        >>> model = WordEmbeddingModel(dummy_model, 'Dummy model dim=10',
        ...                            vocab_prefix='/en/')
        >>> print(model.name)
        Dummy model dim=10
        >>> print(model.vocab_prefix)
        /en/


        Attributes
        ----------
        wv : BaseKeyedVectors
            The model.
        vocab :
            The vocabulary of the model (a dict with the words that have an associated
            embedding in the model).
        model_name : str
            The name of the model.
        vocab_prefix : str
            A prefix that will be concatenated with each word of the vocab
            of the model.

        """
        # Type checking
        if not isinstance(wv, BaseKeyedVectors):
            raise TypeError(
                "wv should be an instance of gensim's BaseKeyedVectors"
                ", got {}.".format(wv)
            )

        if not isinstance(name, (str, type(None))):
            raise TypeError("name should be a string or None, got {}.".format(name))

        if not isinstance(vocab_prefix, (str, type(None))):
            raise TypeError(
                "vocab_prefix should be a string or None, got {}".format(vocab_prefix)
            )

        # Assign the attributes
        self.wv = wv

        # Obtain the vocabulary
        if gensim_version.major == 4:
            self.vocab = wv.key_to_index
        else:
            self.vocab = wv.vocab

        self.vocab_prefix = vocab_prefix
        if name is None:
            self.name = "Unnamed model"
        else:
            self.name = name

    def __eq__(self, other) -> bool:
        """Check if other is the same WordEmbeddingModel that self.

        Parameters
        ----------
        other : Any
            Some object

        Returns
        -------
        bool
            True if other is a WordEmbeddingModel that have the same model, model_name
            and vocab_prefix . False in any other case
        """
        if not isinstance(other, WordEmbeddingModel):
            return False
        if self.wv != other.wv:
            return False
        if self.name != other.name:
            return False
        if self.vocab_prefix != other.vocab_prefix:
            return False
        return True

    def __getitem__(self, key: str) -> Union[np.ndarray, None]:
        """Given a word, returns its associated embedding or none if it does not exist.

        Parameters
        ----------
        key : str
            A word

        Returns
        -------
        Union[np.ndarray, None]
            The embedding associated with the word or none if none if the word does not
            exist in the model.
        """
        if key in self.vocab:
            return self.wv[key]
        else:
            return None

    def __contains__(self, key):
        """Check if a word exists in the model's vocabulary.

        Parameters
        ----------
        key : str
            Some word.

        Returns
        -------
        bool
            True if the word exists in the model's vocabulary.
        """
        return key in self.vocab

    def normalize(self):
        """Normalize word embeddings in the model by using the L2 norm.

        Use the `init_sims` function of the gensim's `KeyedVectors` class.
        **Warning**: This operation is inplace. In other words, it replaces the
        embeddings with their L2 normalized versions.

        """
        if hasattr(self.wv, "init_sims"):
            self.wv.init_sims(replace=True)
        else:
            raise TypeError("The model does not have the init_sims method implemented.")

    def update(self, word: str, embedding: np.ndarray):
        """Update the value of an embedding of the model.

        If the method is executed with a word that is not in the vocabulary, an
        exception will be raised.

        Parameters
        ----------
        word : str
            The word whose embedding will be replaced. This word must be in the model's
            vocabulary.
        embedding : np.ndarray
            An embedding representing the word. It must have the same dimensions and
            data type as the model embeddings.

        Raises
        ------
        TypeError
            if word is not a string.
        TypeError
            if embedding is not a np.array.
        ValueError
            if word is not in the model's vocabulary.
        ValueError
            if the embedding is not the same size as the size of the model's embeddings.
        ValueError
            if the dtype of the embedding values is not the same of the model's
            embeddings.
        """
        if not isinstance(word, str):
            raise TypeError(
                f"word should be a string, got {word} with type {type(word)}."
            )

        if word not in self:
            raise ValueError(f"word '{word}' not in model vocab.")

        if not isinstance(embedding, np.ndarray):
            raise TypeError(
                f"'{word}' new embedding should be a np.array,"
                f" got {type(embedding)}."
            )

        embedding_size = embedding.shape[0]
        if self.wv.vector_size != embedding_size:
            raise ValueError(
                f"The size of '{word}' embedding ({embedding_size}) is different from "
                f"the size of the embeddings in the model ({self.wv.vector_size})."
            )

        if not np.issubdtype(self.wv.vectors.dtype, embedding.dtype):
            raise ValueError(
                f"embedding dtype ({embedding.dtype}) is not the same of model's dtype "
                f"({self.wv.vectors.dtype})."
            )

        if gensim_version.major >= 4:
            word_index = self.wv.key_to_index[word]
        else:
            word_index = self.wv.vocab[word].index

        self.wv.vectors[word_index] = embedding

    def batch_update(
        self, words: Sequence[str], embeddings: Union[Sequence[np.ndarray], np.ndarray],
    ):
        """Update a batch of embeddings.

        This method calls `update_embedding` method with each of the word-embedding
        pairs.
        All words must be in the vocabulary, otherwise an exception will be thrown.
        Note that both `words` and `embeddings`must have the same number of elements,
        otherwise the method will raise an exception.

        Parameters
        ----------
        words : Sequence[str]
            A sequence (list, tuple or np.array) that contains the words whose
            representations will be updated.

        embeddings : Union[Sequence[np.ndarray], np.array],
            A sequence (list or tuple) or a np.array of embeddings or an np.array that
            contains all the new embeddings. The embeddings must have the same size and
            data type as the model.

        Raises
        ------
        TypeError
            if words is not a list
        TypeError
            if embeddings is not a np.ndarray
        Exception
            if words collection has not the same size of the embedding array.
        """
        if not isinstance(words, (list, tuple, np.ndarray)):
            raise TypeError(
                "words argument should be a list, tuple or np.array of strings, "
                f"got {type(words)}."
            )

        if not isinstance(embeddings, (list, tuple, np.ndarray)):
            raise TypeError(
                "embeddings should be a list, tuple or np.array, "
                f"got: {type(embeddings)}"
            )

        if len(words) != len(embeddings):
            raise ValueError(
                "words and embeddings must have the same size, got: "
                f"len(words) = {len(words)}, len(embeddings) = {len(embeddings)}"
            )

        for idx, word in enumerate(words):
            self.update(word, embeddings[idx])
=======
import logging
from typing import Callable, Dict, List, Tuple, Union

import gensim
import numpy as np
import semantic_version
from sklearn.feature_extraction.text import strip_accents_ascii, strip_accents_unicode

gensim_version = semantic_version.Version.coerce(gensim.__version__)

if gensim_version.major >= 4:
    from gensim.models import KeyedVectors as BaseKeyedVectors
else:
    from gensim.models.keyedvectors import BaseKeyedVectors

from .query import Query

EmbeddingDict = Dict[str, np.ndarray]
EmbeddingSets = Dict[str, EmbeddingDict]
PreprocessorArgs = Dict[str, Union[bool, str, Callable, None]]


class WordEmbeddingModel:
    """A container for Word Embedding pre-trained models.

    It can hold gensim's KeyedVectors or gensim's api loaded models.
    It includes the name of the model and some vocab prefix if needed.
    """

    def __init__(
        self, model: BaseKeyedVectors, model_name: str = None, vocab_prefix: str = None
    ):
        """Initializes the  container.

        Parameters
        ----------
        model : BaseKeyedVectors.
            An instance of word embedding loaded through gensim KeyedVector
            interface or gensim's api.
        model_name : str, optional
            The name of the model, by default ''.
        vocab_prefix : str, optional.
            A prefix that will be concatenated with all word in the model
            vocab, by default None.

        Raises
        ------
        TypeError
            if word_embedding is not a KeyedVectors instance.
        TypeError
            if model_name is not None and not instance of str.
        TypeError
            if vocab_prefix is not None and not instance of str.

        Examples
        --------
        >>> from gensim.test.utils import common_texts
        >>> from gensim.models import Word2Vec
        >>> from wefe.word_embedding_model import WordEmbeddingModel

        >>> dummy_model = Word2Vec(common_texts, window=5,
        ...                        min_count=1, workers=1).wv

        >>> model = WordEmbeddingModel(dummy_model, 'Dummy model dim=10',
        ...                            vocab_prefix='/en/')
        >>> print(model.model_name)
        Dummy model dim=10
        >>> print(model.vocab_prefix)
        /en/


        Attributes
        ----------
        model : BaseKeyedVectors
            The model.
        vocab : 
            The vocabulary of the model (a dict with the words that have an associated 
            embedding in the model).
        model_name : str
            The name of the model.
        vocab_prefix : str
            A prefix that will be concatenated with each word of the vocab
            of the model.

        """

        # Type checking
        if not isinstance(model, BaseKeyedVectors):
            raise TypeError(
                "model should be an instance of gensim's BaseKeyedVectors"
                ", got {}.".format(model)
            )

        if not isinstance(model_name, (str, type(None))):
            raise TypeError(
                "model_name should be a string or None, got {}.".format(model_name)
            )

        if not isinstance(vocab_prefix, (str, type(None))):
            raise TypeError(
                "vocab_prefix should be a string or None, got {}".format(vocab_prefix)
            )

        # Assign the attributes
        self.model = model

        # Obtain the vocabulary
        if gensim_version.major == 4:
            self.vocab = model.key_to_index
        else:
            self.vocab = model.vocab

        self.vocab_prefix = vocab_prefix
        if model_name is None:
            self.model_name = "Unnamed word embedding model"
        else:
            self.model_name = model_name

    def __eq__(self, other):
        if self.model != other.model:
            return False
        if self.model_name != other.model_name:
            return False
        if self.vocab_prefix != other.vocab_prefix:
            return False
        return True

    def __getitem__(self, key):
        if key in self.vocab:
            return self.model[key]
        else:
            return None

    def _preprocess_word(
        self,
        word: str,
        preprocessor_args: PreprocessorArgs = {
            "strip_accents": False,
            "lowercase": False,
            "preprocessor": None,
        },
    ) -> str:
        """pre-processes a word before it is searched in the model's vocabulary.

        Parameters
        ----------
        word : str
            Word to be preprocessed.
        preprocessor_args : PreprocessorArgs, optional
            Dictionary with arguments that specifies how the words will be preprocessed,
            by default { 
                'strip_accents': False, 
                'lowercase': False, 
                'preprocessor': None, }

        Returns
        -------
        str
            The pre-processed word according to the given parameters.
        """

        preprocessor = preprocessor_args.get("preprocessor", None)
        if preprocessor and callable(preprocessor):
            word = preprocessor(word)

        else:
            if preprocessor_args.get("lowercase", False):
                word = word.lower()

            strip_accents = preprocessor_args.get("strip_accents", False)
            if strip_accents == True:
                word = strip_accents_unicode(word)
            elif strip_accents == "ascii":
                word = strip_accents_ascii(word)
            elif strip_accents == "unicode":
                word = strip_accents_unicode(word)

        if self.vocab_prefix is not None:
            word = self.vocab_prefix + word

        return word

    def get_embeddings_from_word_set(
        self,
        word_set: List[str],
        preprocessor_args: PreprocessorArgs = {},
        secondary_preprocessor_args: PreprocessorArgs = None,
    ) -> Tuple[List[str], EmbeddingDict]:
        """Transforms a set of words into their respective embeddings and
        discard out words that are not in the model's vocabulary (according to the rules 
        specified in the preprocessors).

        Parameters
        ----------
        word_set : List[str]
            The list/array with the words that will be transformed
        preprocessor_args : PreprocessorArgs, optional
            Dictionary with the arguments that specify how the pre-processing of the 
            words will be done, by default {}
            The options for the dict are: 
            - lowercase: bool. Indicates if the words are transformed to lowercase.
            - strip_accents: bool, {'ascii', 'unicode'}: Specifies if the accents of 
                             the words are eliminated. The stripping type can be 
                             specified. True uses 'unicode' by default.
            - preprocessor: Callable. It receives a function that operates on each 
                            word. In the case of specifying a function, it overrides 
                            the default preprocessor (i.e., the previous options 
                            stop working).
            
        secondary_preprocessor_args : PreprocessorArgs, optional
            Dictionary with arguments for pre-processing words (same as the previous 
            parameter), by default None.
            Indicates that in case a word is not found in the model's vocabulary 
            (using the default preprocessor or specified in preprocessor_args), 
            the function performs a second search for that word using the preprocessor 
            specified in this parameter.

        Returns
        -------
        Tuple[List[str], Dict[str, np.ndarray]]
            A tuple with a list of missing words and a dictionary that maps words 
            to embeddings.
        """

        if not isinstance(word_set, (List, list, np.ndarray)):
            raise TypeError(
                "word_set should be a list of strings" ", got {}.".format(word_set)
            )

        if not isinstance(preprocessor_args, Dict):
            raise TypeError(
                "preprocessor_args should be a dict of preprocessor"
                " arguments, got {}.".format(preprocessor_args)
            )

        if not isinstance(secondary_preprocessor_args, (Dict, type(None))):
            raise TypeError(
                "secondary_preprocessor_args should be a dict of "
                "preprocessor arguments or None, got {}.".format(
                    secondary_preprocessor_args
                )
            )

        selected_embeddings = {}
        not_found_words = []

        # filter the words
        for word in word_set:

            preprocessed_word = self._preprocess_word(word, preprocessor_args)
            embedding = self.__getitem__(preprocessed_word)

            if embedding is not None:
                selected_embeddings[preprocessed_word] = embedding

            # If the word was not found and also_search_for != {}
            # try the specified preprocessor configurations.
            elif secondary_preprocessor_args is not None:

                additional_preprocessed_word = self._preprocess_word(
                    word, secondary_preprocessor_args
                )

                embedding = self.__getitem__(additional_preprocessed_word)

                if embedding is not None:
                    selected_embeddings[additional_preprocessed_word] = embedding
                else:
                    not_found_words.append(word)

            # if also_search_for == {}, just add the word to not_found_words.
            else:
                not_found_words.append(word)

        return not_found_words, selected_embeddings

    def _warn_not_found_words(self, set_name: str, not_found_words: List[str]) -> None:

        if len(not_found_words) > 0:
            logging.warning(
                "The following words from set '{}' do not exist within the vocabulary "
                "of {}: {}".format(set_name, self.model_name, not_found_words)
            )

    def _check_lost_vocabulary_threshold(
        self,
        embeddings: EmbeddingDict,
        word_set: List[str],
        word_set_name: str,
        lost_words_threshold: float,
    ):

        remaining_words = list(embeddings.keys())
        number_of_lost_words = len(word_set) - len(remaining_words)
        percentage_of_lost_words = number_of_lost_words / len(word_set)

        # if the percentage of filtered words are greater than the
        # threshold, log and return False
        if percentage_of_lost_words > lost_words_threshold:
            logging.warning(
                "The transformation of '{}' into {} embeddings lost proportionally more "
                "words than specified in 'lost_words_threshold': {} lost with respect "
                "to {} maximum loss allowed.".format(
                    word_set_name,
                    self.model_name,
                    round(percentage_of_lost_words, 2),
                    lost_words_threshold,
                )
            )
            return True
        return False

    def get_embeddings_from_query(
        self,
        query: Query,
        lost_vocabulary_threshold: float = 0.2,
        preprocessor_args: PreprocessorArgs = {},
        secondary_preprocessor_args: PreprocessorArgs = None,
        warn_not_found_words: bool = False,
    ) -> Union[Tuple[EmbeddingSets, EmbeddingSets], None]:
        """Obtain the word vectors associated with the provided Query.

        The words that does not appears in the word embedding pretrained model
        vocabulary under the specified pre-processing are discarded.
        If the remaining words percentage in any query set is lower than the specified
        threshold, the function will return None.


        Parameters
        ----------
        query : Query
            The query to be processed.

        lost_vocabulary_threshold : float, optional, by default 0.2
            Indicates the proportional limit of words that any set of the query is 
            allowed to lose when transforming its words into embeddings. 
            In the case that any set of the query loses proportionally more words 
            than this limit, this method will return None.

        preprocessor_args : PreprocessorArgs, optional
            Dictionary with the arguments that specify how the pre-processing of the 
            words will be done, by default {}
            The possible arguments for the function are: 
            - lowercase: bool. Indicates if the words are transformed to lowercase.
            - strip_accents: bool, {'ascii', 'unicode'}: Specifies if the accents of 
                             the words are eliminated. The stripping type can be 
                             specified. True uses 'unicode' by default.
            - preprocessor: Callable. It receives a function that operates on each 
                            word. In the case of specifying a function, it overrides 
                            the default preprocessor (i.e., the previous options 
                            stop working).

        secondary_preprocessor_args : PreprocessorArgs, optional
            Dictionary with the arguments that specify how the secondary pre-processing 
            of the words will be done, by default None.
            Indicates that in case a word is not found in the model's vocabulary 
            (using the default preprocessor or specified in preprocessor_args), 
            the function performs a second search for that word using the preprocessor 
            specified in this parameter.
            Example: 
            Suppose we have the word "John" in the query and only the lowercase 
            version "john" is found in the model's vocabulary.
            If we use preprocessor_args by default (so as not to affect the search 
            for other words that may exist in capital letters in the model), the 
            function will not be able to extract the representation of "john" even 
            if it exists in lower case.
            However, we can use {'lowecase' : True} in preprocessor_args 
            to specify that it also looks for the lower case version of "juan", 
            without affecting the first preprocessor. Thus, this preprocessor will 
            only remain as an alternative in case the first one does not work.
            
        warn_not_found_words : bool, optional
            A flag that indicates if the function will warn (in the logger)
            the words that were not found in the model's vocabulary, 
            by default False.

        Returns
        -------
        Union[Tuple[EmbeddingSets, EmbeddingSets], None]
            A tuple of dictionaries containing the targets and attribute sets or None 
            in case there is a set that has proportionally less embeddings than it was 
            allowed to lose.

        Raises
        ------
        TypeError
            If query is not an instance of Query
        TypeError
            If lost_vocabulary_threshold is not float
        TypeError
            If preprocessor_args is not a dictionary
        TypeError
            If secondary_preprocessor_args is not a dictionary
        TypeError
            If warn_not_found_words is not a boolean
        """
        # Type check
        if not isinstance(query, Query):
            raise TypeError(
                "query should be an instance of Query, got {}.".format(query)
            )

        if not isinstance(lost_vocabulary_threshold, (float, (np.floating, float))):
            raise TypeError(
                "lost_vocabulary_threshold should be float or np.floating, got {}.".format(
                    lost_vocabulary_threshold
                )
            )

        if not isinstance(preprocessor_args, Dict):
            raise TypeError(
                "preprocessor_args should be a dict of preprocessor"
                " arguments, got {}.".format(preprocessor_args)
            )

        if not isinstance(secondary_preprocessor_args, (Dict, type(None))):
            raise TypeError(
                "secondary_preprocessor_args should be a dict of "
                "preprocessor arguments or None, got {}.".format(
                    secondary_preprocessor_args
                )
            )

        if not isinstance(warn_not_found_words, bool):
            raise TypeError(
                "warn_not_found_words should be a boolean, got {}.".format(
                    warn_not_found_words
                )
            )

        some_set_lost_more_words_than_threshold: bool = False

        target_embeddings: EmbeddingDict = {}
        attribute_embeddings: EmbeddingDict = {}

        # --------------------------------------------------------------------
        # get target sets embeddings
        # --------------------------------------------------------------------
        for target_set, target_set_name in zip(
            query.target_sets, query.target_sets_names
        ):
            not_found_words, obtained_embeddings = self.get_embeddings_from_word_set(
                target_set, preprocessor_args, secondary_preprocessor_args
            )

            # warn not found words if it is enabled.
            if warn_not_found_words:
                self._warn_not_found_words(target_set_name, not_found_words)

            # if the lost words are greater than the threshold,
            # warn and change the flag.
            if self._check_lost_vocabulary_threshold(
                obtained_embeddings,
                target_set,
                target_set_name,
                lost_vocabulary_threshold,
            ):
                some_set_lost_more_words_than_threshold = True

            target_embeddings[target_set_name] = obtained_embeddings

        # --------------------------------------------------------------------
        # get attribute sets embeddings
        # --------------------------------------------------------------------
        for attribute_set, attribute_set_name in zip(
            query.attribute_sets, query.attribute_sets_names
        ):

            not_found_words, obtained_embeddings = self.get_embeddings_from_word_set(
                attribute_set, preprocessor_args, secondary_preprocessor_args
            )

            if warn_not_found_words:
                # warn not found words if it is enabled.
                self._warn_not_found_words(attribute_set_name, not_found_words)

            # if the filtered words are greater than the threshold,
            # log and change the flag.
            if self._check_lost_vocabulary_threshold(
                obtained_embeddings,
                attribute_set,
                attribute_set_name,
                lost_vocabulary_threshold,
            ):
                some_set_lost_more_words_than_threshold = True

            attribute_embeddings[attribute_set_name] = obtained_embeddings

        # check if some set has fewer words than the threshold. if that's
        #  the case, return None
        if some_set_lost_more_words_than_threshold:
            logging.error(
                "At least one set of '{}' query has proportionally fewer embeddings "
                "than allowed by the lost_vocabulary_threshold parameter ({}). "
                "This query will return np.nan.".format(
                    query.query_name, lost_vocabulary_threshold
                )
            )
            return None

        return target_embeddings, attribute_embeddings
>>>>>>> de1ce8e5
<|MERGE_RESOLUTION|>--- conflicted
+++ resolved
@@ -1,9 +1,8 @@
-<<<<<<< HEAD
 """A Word Embedding contanier based on gensim BaseKeyedVectors."""
 from typing import Callable, Dict, Sequence, Union
 
+import gensim
 import numpy as np
-import gensim
 import semantic_version
 
 gensim_version = semantic_version.Version.coerce(gensim.__version__)
@@ -295,507 +294,4 @@
             )
 
         for idx, word in enumerate(words):
-            self.update(word, embeddings[idx])
-=======
-import logging
-from typing import Callable, Dict, List, Tuple, Union
-
-import gensim
-import numpy as np
-import semantic_version
-from sklearn.feature_extraction.text import strip_accents_ascii, strip_accents_unicode
-
-gensim_version = semantic_version.Version.coerce(gensim.__version__)
-
-if gensim_version.major >= 4:
-    from gensim.models import KeyedVectors as BaseKeyedVectors
-else:
-    from gensim.models.keyedvectors import BaseKeyedVectors
-
-from .query import Query
-
-EmbeddingDict = Dict[str, np.ndarray]
-EmbeddingSets = Dict[str, EmbeddingDict]
-PreprocessorArgs = Dict[str, Union[bool, str, Callable, None]]
-
-
-class WordEmbeddingModel:
-    """A container for Word Embedding pre-trained models.
-
-    It can hold gensim's KeyedVectors or gensim's api loaded models.
-    It includes the name of the model and some vocab prefix if needed.
-    """
-
-    def __init__(
-        self, model: BaseKeyedVectors, model_name: str = None, vocab_prefix: str = None
-    ):
-        """Initializes the  container.
-
-        Parameters
-        ----------
-        model : BaseKeyedVectors.
-            An instance of word embedding loaded through gensim KeyedVector
-            interface or gensim's api.
-        model_name : str, optional
-            The name of the model, by default ''.
-        vocab_prefix : str, optional.
-            A prefix that will be concatenated with all word in the model
-            vocab, by default None.
-
-        Raises
-        ------
-        TypeError
-            if word_embedding is not a KeyedVectors instance.
-        TypeError
-            if model_name is not None and not instance of str.
-        TypeError
-            if vocab_prefix is not None and not instance of str.
-
-        Examples
-        --------
-        >>> from gensim.test.utils import common_texts
-        >>> from gensim.models import Word2Vec
-        >>> from wefe.word_embedding_model import WordEmbeddingModel
-
-        >>> dummy_model = Word2Vec(common_texts, window=5,
-        ...                        min_count=1, workers=1).wv
-
-        >>> model = WordEmbeddingModel(dummy_model, 'Dummy model dim=10',
-        ...                            vocab_prefix='/en/')
-        >>> print(model.model_name)
-        Dummy model dim=10
-        >>> print(model.vocab_prefix)
-        /en/
-
-
-        Attributes
-        ----------
-        model : BaseKeyedVectors
-            The model.
-        vocab : 
-            The vocabulary of the model (a dict with the words that have an associated 
-            embedding in the model).
-        model_name : str
-            The name of the model.
-        vocab_prefix : str
-            A prefix that will be concatenated with each word of the vocab
-            of the model.
-
-        """
-
-        # Type checking
-        if not isinstance(model, BaseKeyedVectors):
-            raise TypeError(
-                "model should be an instance of gensim's BaseKeyedVectors"
-                ", got {}.".format(model)
-            )
-
-        if not isinstance(model_name, (str, type(None))):
-            raise TypeError(
-                "model_name should be a string or None, got {}.".format(model_name)
-            )
-
-        if not isinstance(vocab_prefix, (str, type(None))):
-            raise TypeError(
-                "vocab_prefix should be a string or None, got {}".format(vocab_prefix)
-            )
-
-        # Assign the attributes
-        self.model = model
-
-        # Obtain the vocabulary
-        if gensim_version.major == 4:
-            self.vocab = model.key_to_index
-        else:
-            self.vocab = model.vocab
-
-        self.vocab_prefix = vocab_prefix
-        if model_name is None:
-            self.model_name = "Unnamed word embedding model"
-        else:
-            self.model_name = model_name
-
-    def __eq__(self, other):
-        if self.model != other.model:
-            return False
-        if self.model_name != other.model_name:
-            return False
-        if self.vocab_prefix != other.vocab_prefix:
-            return False
-        return True
-
-    def __getitem__(self, key):
-        if key in self.vocab:
-            return self.model[key]
-        else:
-            return None
-
-    def _preprocess_word(
-        self,
-        word: str,
-        preprocessor_args: PreprocessorArgs = {
-            "strip_accents": False,
-            "lowercase": False,
-            "preprocessor": None,
-        },
-    ) -> str:
-        """pre-processes a word before it is searched in the model's vocabulary.
-
-        Parameters
-        ----------
-        word : str
-            Word to be preprocessed.
-        preprocessor_args : PreprocessorArgs, optional
-            Dictionary with arguments that specifies how the words will be preprocessed,
-            by default { 
-                'strip_accents': False, 
-                'lowercase': False, 
-                'preprocessor': None, }
-
-        Returns
-        -------
-        str
-            The pre-processed word according to the given parameters.
-        """
-
-        preprocessor = preprocessor_args.get("preprocessor", None)
-        if preprocessor and callable(preprocessor):
-            word = preprocessor(word)
-
-        else:
-            if preprocessor_args.get("lowercase", False):
-                word = word.lower()
-
-            strip_accents = preprocessor_args.get("strip_accents", False)
-            if strip_accents == True:
-                word = strip_accents_unicode(word)
-            elif strip_accents == "ascii":
-                word = strip_accents_ascii(word)
-            elif strip_accents == "unicode":
-                word = strip_accents_unicode(word)
-
-        if self.vocab_prefix is not None:
-            word = self.vocab_prefix + word
-
-        return word
-
-    def get_embeddings_from_word_set(
-        self,
-        word_set: List[str],
-        preprocessor_args: PreprocessorArgs = {},
-        secondary_preprocessor_args: PreprocessorArgs = None,
-    ) -> Tuple[List[str], EmbeddingDict]:
-        """Transforms a set of words into their respective embeddings and
-        discard out words that are not in the model's vocabulary (according to the rules 
-        specified in the preprocessors).
-
-        Parameters
-        ----------
-        word_set : List[str]
-            The list/array with the words that will be transformed
-        preprocessor_args : PreprocessorArgs, optional
-            Dictionary with the arguments that specify how the pre-processing of the 
-            words will be done, by default {}
-            The options for the dict are: 
-            - lowercase: bool. Indicates if the words are transformed to lowercase.
-            - strip_accents: bool, {'ascii', 'unicode'}: Specifies if the accents of 
-                             the words are eliminated. The stripping type can be 
-                             specified. True uses 'unicode' by default.
-            - preprocessor: Callable. It receives a function that operates on each 
-                            word. In the case of specifying a function, it overrides 
-                            the default preprocessor (i.e., the previous options 
-                            stop working).
-            
-        secondary_preprocessor_args : PreprocessorArgs, optional
-            Dictionary with arguments for pre-processing words (same as the previous 
-            parameter), by default None.
-            Indicates that in case a word is not found in the model's vocabulary 
-            (using the default preprocessor or specified in preprocessor_args), 
-            the function performs a second search for that word using the preprocessor 
-            specified in this parameter.
-
-        Returns
-        -------
-        Tuple[List[str], Dict[str, np.ndarray]]
-            A tuple with a list of missing words and a dictionary that maps words 
-            to embeddings.
-        """
-
-        if not isinstance(word_set, (List, list, np.ndarray)):
-            raise TypeError(
-                "word_set should be a list of strings" ", got {}.".format(word_set)
-            )
-
-        if not isinstance(preprocessor_args, Dict):
-            raise TypeError(
-                "preprocessor_args should be a dict of preprocessor"
-                " arguments, got {}.".format(preprocessor_args)
-            )
-
-        if not isinstance(secondary_preprocessor_args, (Dict, type(None))):
-            raise TypeError(
-                "secondary_preprocessor_args should be a dict of "
-                "preprocessor arguments or None, got {}.".format(
-                    secondary_preprocessor_args
-                )
-            )
-
-        selected_embeddings = {}
-        not_found_words = []
-
-        # filter the words
-        for word in word_set:
-
-            preprocessed_word = self._preprocess_word(word, preprocessor_args)
-            embedding = self.__getitem__(preprocessed_word)
-
-            if embedding is not None:
-                selected_embeddings[preprocessed_word] = embedding
-
-            # If the word was not found and also_search_for != {}
-            # try the specified preprocessor configurations.
-            elif secondary_preprocessor_args is not None:
-
-                additional_preprocessed_word = self._preprocess_word(
-                    word, secondary_preprocessor_args
-                )
-
-                embedding = self.__getitem__(additional_preprocessed_word)
-
-                if embedding is not None:
-                    selected_embeddings[additional_preprocessed_word] = embedding
-                else:
-                    not_found_words.append(word)
-
-            # if also_search_for == {}, just add the word to not_found_words.
-            else:
-                not_found_words.append(word)
-
-        return not_found_words, selected_embeddings
-
-    def _warn_not_found_words(self, set_name: str, not_found_words: List[str]) -> None:
-
-        if len(not_found_words) > 0:
-            logging.warning(
-                "The following words from set '{}' do not exist within the vocabulary "
-                "of {}: {}".format(set_name, self.model_name, not_found_words)
-            )
-
-    def _check_lost_vocabulary_threshold(
-        self,
-        embeddings: EmbeddingDict,
-        word_set: List[str],
-        word_set_name: str,
-        lost_words_threshold: float,
-    ):
-
-        remaining_words = list(embeddings.keys())
-        number_of_lost_words = len(word_set) - len(remaining_words)
-        percentage_of_lost_words = number_of_lost_words / len(word_set)
-
-        # if the percentage of filtered words are greater than the
-        # threshold, log and return False
-        if percentage_of_lost_words > lost_words_threshold:
-            logging.warning(
-                "The transformation of '{}' into {} embeddings lost proportionally more "
-                "words than specified in 'lost_words_threshold': {} lost with respect "
-                "to {} maximum loss allowed.".format(
-                    word_set_name,
-                    self.model_name,
-                    round(percentage_of_lost_words, 2),
-                    lost_words_threshold,
-                )
-            )
-            return True
-        return False
-
-    def get_embeddings_from_query(
-        self,
-        query: Query,
-        lost_vocabulary_threshold: float = 0.2,
-        preprocessor_args: PreprocessorArgs = {},
-        secondary_preprocessor_args: PreprocessorArgs = None,
-        warn_not_found_words: bool = False,
-    ) -> Union[Tuple[EmbeddingSets, EmbeddingSets], None]:
-        """Obtain the word vectors associated with the provided Query.
-
-        The words that does not appears in the word embedding pretrained model
-        vocabulary under the specified pre-processing are discarded.
-        If the remaining words percentage in any query set is lower than the specified
-        threshold, the function will return None.
-
-
-        Parameters
-        ----------
-        query : Query
-            The query to be processed.
-
-        lost_vocabulary_threshold : float, optional, by default 0.2
-            Indicates the proportional limit of words that any set of the query is 
-            allowed to lose when transforming its words into embeddings. 
-            In the case that any set of the query loses proportionally more words 
-            than this limit, this method will return None.
-
-        preprocessor_args : PreprocessorArgs, optional
-            Dictionary with the arguments that specify how the pre-processing of the 
-            words will be done, by default {}
-            The possible arguments for the function are: 
-            - lowercase: bool. Indicates if the words are transformed to lowercase.
-            - strip_accents: bool, {'ascii', 'unicode'}: Specifies if the accents of 
-                             the words are eliminated. The stripping type can be 
-                             specified. True uses 'unicode' by default.
-            - preprocessor: Callable. It receives a function that operates on each 
-                            word. In the case of specifying a function, it overrides 
-                            the default preprocessor (i.e., the previous options 
-                            stop working).
-
-        secondary_preprocessor_args : PreprocessorArgs, optional
-            Dictionary with the arguments that specify how the secondary pre-processing 
-            of the words will be done, by default None.
-            Indicates that in case a word is not found in the model's vocabulary 
-            (using the default preprocessor or specified in preprocessor_args), 
-            the function performs a second search for that word using the preprocessor 
-            specified in this parameter.
-            Example: 
-            Suppose we have the word "John" in the query and only the lowercase 
-            version "john" is found in the model's vocabulary.
-            If we use preprocessor_args by default (so as not to affect the search 
-            for other words that may exist in capital letters in the model), the 
-            function will not be able to extract the representation of "john" even 
-            if it exists in lower case.
-            However, we can use {'lowecase' : True} in preprocessor_args 
-            to specify that it also looks for the lower case version of "juan", 
-            without affecting the first preprocessor. Thus, this preprocessor will 
-            only remain as an alternative in case the first one does not work.
-            
-        warn_not_found_words : bool, optional
-            A flag that indicates if the function will warn (in the logger)
-            the words that were not found in the model's vocabulary, 
-            by default False.
-
-        Returns
-        -------
-        Union[Tuple[EmbeddingSets, EmbeddingSets], None]
-            A tuple of dictionaries containing the targets and attribute sets or None 
-            in case there is a set that has proportionally less embeddings than it was 
-            allowed to lose.
-
-        Raises
-        ------
-        TypeError
-            If query is not an instance of Query
-        TypeError
-            If lost_vocabulary_threshold is not float
-        TypeError
-            If preprocessor_args is not a dictionary
-        TypeError
-            If secondary_preprocessor_args is not a dictionary
-        TypeError
-            If warn_not_found_words is not a boolean
-        """
-        # Type check
-        if not isinstance(query, Query):
-            raise TypeError(
-                "query should be an instance of Query, got {}.".format(query)
-            )
-
-        if not isinstance(lost_vocabulary_threshold, (float, (np.floating, float))):
-            raise TypeError(
-                "lost_vocabulary_threshold should be float or np.floating, got {}.".format(
-                    lost_vocabulary_threshold
-                )
-            )
-
-        if not isinstance(preprocessor_args, Dict):
-            raise TypeError(
-                "preprocessor_args should be a dict of preprocessor"
-                " arguments, got {}.".format(preprocessor_args)
-            )
-
-        if not isinstance(secondary_preprocessor_args, (Dict, type(None))):
-            raise TypeError(
-                "secondary_preprocessor_args should be a dict of "
-                "preprocessor arguments or None, got {}.".format(
-                    secondary_preprocessor_args
-                )
-            )
-
-        if not isinstance(warn_not_found_words, bool):
-            raise TypeError(
-                "warn_not_found_words should be a boolean, got {}.".format(
-                    warn_not_found_words
-                )
-            )
-
-        some_set_lost_more_words_than_threshold: bool = False
-
-        target_embeddings: EmbeddingDict = {}
-        attribute_embeddings: EmbeddingDict = {}
-
-        # --------------------------------------------------------------------
-        # get target sets embeddings
-        # --------------------------------------------------------------------
-        for target_set, target_set_name in zip(
-            query.target_sets, query.target_sets_names
-        ):
-            not_found_words, obtained_embeddings = self.get_embeddings_from_word_set(
-                target_set, preprocessor_args, secondary_preprocessor_args
-            )
-
-            # warn not found words if it is enabled.
-            if warn_not_found_words:
-                self._warn_not_found_words(target_set_name, not_found_words)
-
-            # if the lost words are greater than the threshold,
-            # warn and change the flag.
-            if self._check_lost_vocabulary_threshold(
-                obtained_embeddings,
-                target_set,
-                target_set_name,
-                lost_vocabulary_threshold,
-            ):
-                some_set_lost_more_words_than_threshold = True
-
-            target_embeddings[target_set_name] = obtained_embeddings
-
-        # --------------------------------------------------------------------
-        # get attribute sets embeddings
-        # --------------------------------------------------------------------
-        for attribute_set, attribute_set_name in zip(
-            query.attribute_sets, query.attribute_sets_names
-        ):
-
-            not_found_words, obtained_embeddings = self.get_embeddings_from_word_set(
-                attribute_set, preprocessor_args, secondary_preprocessor_args
-            )
-
-            if warn_not_found_words:
-                # warn not found words if it is enabled.
-                self._warn_not_found_words(attribute_set_name, not_found_words)
-
-            # if the filtered words are greater than the threshold,
-            # log and change the flag.
-            if self._check_lost_vocabulary_threshold(
-                obtained_embeddings,
-                attribute_set,
-                attribute_set_name,
-                lost_vocabulary_threshold,
-            ):
-                some_set_lost_more_words_than_threshold = True
-
-            attribute_embeddings[attribute_set_name] = obtained_embeddings
-
-        # check if some set has fewer words than the threshold. if that's
-        #  the case, return None
-        if some_set_lost_more_words_than_threshold:
-            logging.error(
-                "At least one set of '{}' query has proportionally fewer embeddings "
-                "than allowed by the lost_vocabulary_threshold parameter ({}). "
-                "This query will return np.nan.".format(
-                    query.query_name, lost_vocabulary_threshold
-                )
-            )
-            return None
-
-        return target_embeddings, attribute_embeddings
->>>>>>> de1ce8e5
+            self.update(word, embeddings[idx])